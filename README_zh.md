# ExcelJS

[![Build Status](https://travis-ci.org/exceljs/exceljs.svg?branch=master)](https://travis-ci.org/exceljs/exceljs)
[![Code Quality: Javascript](https://img.shields.io/lgtm/grade/javascript/g/exceljs/exceljs.svg?logo=lgtm&logoWidth=18)](https://lgtm.com/projects/g/exceljs/exceljs/context:javascript)
[![Total Alerts](https://img.shields.io/lgtm/alerts/g/exceljs/exceljs.svg?logo=lgtm&logoWidth=18)](https://lgtm.com/projects/g/exceljs/exceljs/alerts)

读取，操作和编写电子表格数据和样式到XLSX和JSON。

从Excel电子表格文件逆向工程设计的项目。

# 安装

```shell
npm install exceljs
```

# 新功能！

<ul>
  <li>
    合并的 <a href="https://github.com/exceljs/exceljs/pull/834">添加中文文档 #834</a>.
    非常感谢 <a href="https://github.com/loverto">flydragon</a> 为此贡献。
  </li>
</ul>

# 贡献

非常欢迎贡献！它帮助我了解所需的功能或哪些错误导致最大的痛点。

我只有一个请求;如果您提交了错误修正的拉取请求，请在spec文件夹中添加捕获问题的单元测试或集成测试。
即使只有失败测试的公关也很好 - 我可以分析测试的内容并从中修复代码。

需要明确的是，添加到此库中的所有贡献都将包含在库的MIT许可证中。

# 待完善列表

<ul>
  <li>ESLint  - 慢慢开启（合理的）规则，我希望这些规则应该有助于提高贡献。</li>
  <li>条件格式。</li>
  <li>还有更多的打印设置要添加;固定行/列等</li>
  <li>XLSX流式读。</li>
  <li>用标题解析CSV</li>
</ul>

# 目录

<ul>
  <li><a href="#importing">导入</a></li>
  <li>
    <a href="#interface">接口</a>
    <ul>
      <li><a href="#create-a-workbook">创建工作簿</a></li>
      <li><a href="#set-workbook-properties">设置工作簿属性</a></li>
      <li><a href="#workbook-views">工作簿视图</a></li>
      <li><a href="#add-a-worksheet">添加工作表</a></li>
      <li><a href="#remove-a-worksheet">删除工作表</a></li>
      <li><a href="#access-worksheets">访问工作表</a></li>
      <li><a href="#worksheet-state">工作表状态</a></li>
      <li><a href="#worksheet-properties">工作表属性</a></li>
      <li><a href="#page-setup">页面设置</a></li>
      <li><a href="#header-footer">页眉和页脚</a></li>
      <li>
        <a href="#worksheet-views">工作表视图</a>
        <ul>
          <li><a href="#frozen-views">冻结视图</a></li>
          <li><a href="#split-views">拆分视图</a></li>
        </ul>
      </li>
      <li><a href="#auto-filters">自动过滤器</a></li>
      <li><a href="#columns">列</a></li>
      <li><a href="#rows">行</a></li>
      <li><a href="#handling-individual-cells">处理单个单元格</a></li>
      <li><a href="#merged-cells">合并单元格</a></li>
      <li><a href="#defined-names">定义名称</a></li>
      <li><a href="#data-validations">数据验证</a></li>
      <li><a href="#styles">样式</a>
        <ul>
          <li><a href="#number-formats">数字格式</a></li>
          <li><a href="#fonts">字体</a></li>
          <li><a href="#alignment">对齐方式</a></li>
          <li><a href="#borders">边框</a></li>
          <li><a href="#fills">填充</a></li>
          <li><a href="#rich-text">富文本</a></li>
        </ul>
      </li>
      <li><a href="#outline-levels">大纲级别</a></li>
      <li><a href="#images">图片</a></li>
      <li><a href="#file-io">文件 I/O</a>
        <ul>
          <li><a href="#xlsx">XLSX</a>
            <ul>
              <li><a href="#reading-xlsx">读 XLSX</a></li>
              <li><a href="#writing-xlsx">写 XLSX</a></li>
            </ul>
          </li>
          <li><a href="#csv">CSV</a>
            <ul>
              <li><a href="#reading-csv">读 CSV</a></li>
              <li><a href="#writing-csv">写 CSV</a></li>
            </ul>
          </li>
          <li><a href="#streaming-io">流 I/O</a>
            <ul>
              <li><a href="#streaming-xlsx">流 XLSX</a></li>
            </ul>
          </li>
        </ul>
      </li>
    </ul>
  </li>
  <li><a href="#browser">浏览器</a></li>
  <li>
    <a href="#value-types">值类型</a>
    <ul>
      <li><a href="#null-value">空值</a></li>
      <li><a href="#merge-cell">合并单元格</a></li>
      <li><a href="#number-value">数值</a></li>
      <li><a href="#string-value">字符串值</a></li>
      <li><a href="#date-value">日期值</a></li>
      <li><a href="#hyperlink-value">超链接值</a></li>
      <li>
        <a href="#formula-value">公式值</a>
        <ul>
          <li><a href="#shared-formula">共享公式</a></li>
          <li><a href="#formula-type">公式类型</a></li>
        </ul>
      </li>
      <li><a href="#rich-text-value">富文本值</a></li>
      <li><a href="#boolean-value">布尔值</a></li>
      <li><a href="#error-value">错误值</a></li>
    </ul>
  </li>
  <li><a href="#config">配置</a></li>
  <li><a href="#known-issues">已知的问题</a></li>
  <li><a href="#release-history">发布历史</a></li>
</ul>

## <a id="importing">导入</a>

默认导出是带有 Promise polyfill 转换的 ES5 版本 - 因为这会提供最高的兼容性。

```javascript
var Excel = require('exceljs');
import Excel from 'exceljs';
```

但是，如果您在现代node.js版本（>=8）上使用此库，或者在使用bundler的前端（或者只关注常绿浏览器）上使用此库，我们建议使用这些导入：

```javascript
const Excel = require('exceljs/modern.nodejs');
import Excel from 'exceljs/modern.browser';
```

# <a id="interface">接口</a>

## <a id="create-a-workbook">创建工作簿</a>

```javascript
var workbook = new Excel.Workbook();
```

## <a id="set-workbook-properties">设置工作簿属性</a>

```javascript
workbook.creator = 'Me';
workbook.lastModifiedBy = 'Her';
workbook.created = new Date(1985, 8, 30);
workbook.modified = new Date();
workbook.lastPrinted = new Date(2016, 9, 27);
```

```javascript
// 将工作簿日期设置为1904日期系统
workbook.properties.date1904 = true;
```

## <a id="workbook-views">工作簿视图</a>

“工作簿”视图控制Excel在查看工作簿时打开多少个单独的窗口。

```javascript
workbook.views = [
  {
    x: 0, y: 0, width: 10000, height: 20000,
    firstSheet: 0, activeTab: 1, visibility: 'visible'
  }
]
```

## <a id="add-a-worksheet">添加工作表</a>

```javascript
var sheet = workbook.addWorksheet('My Sheet');
```

用addWorksheet函数的第二个参数设置工作表的选项。

例如

```javascript
// 创建一个红色标签颜色的工作表
var sheet = workbook.addWorksheet('My Sheet', {properties:{tabColor:{argb:'FFC0000'}}});

// 创建一个隐藏网格线的工作表
var sheet = workbook.addWorksheet('My Sheet', {properties: {showGridLines: false}});

// 创建一个第一行和列冻结的工作表
var sheet = workbook.addWorksheet('My Sheet', {views:[{xSplit: 1, ySplit:1}]});
```

## <a id="remove-a-worksheet">删除工作表</a>

使用工作表`id`从工作簿中删除工作表。

例如

```javascript
// 创建工作表
var sheet = workbook.addWorksheet('My Sheet');

// 使用工作表ID删除工作表
workbook.removeWorksheet(sheet.id)
```

## <a id="access-worksheets">访问工作表</a>
```javascript
// 迭代所有sheet
// 注意：workbook.worksheets.forEach仍然可以工作，但这个方式更好
workbook.eachSheet(function(worksheet, sheetId) {
  // ...
});

// 按名称获取表格
var worksheet = workbook.getWorksheet('My Sheet');

// 按ID获取表格
var worksheet = workbook.getWorksheet(1);
```

## <a id="worksheet-state">工作表状态</a>

```javascript
// 使工作表可见
worksheet.state = 'visible';

// 使工作表隐藏
worksheet.state = 'hidden';

// 使工作表隐藏在“隐藏/取消隐藏”对话框中
worksheet.state = 'veryHidden';
```

## <a id="worksheet-properties">工作表属性</a>

工作表支持属性桶，以允许控制工作表的某些功能。

```javascript
// 创建具有属性的新工作表
var worksheet = workbook.addWorksheet('sheet', {properties:{tabColor:{argb:'FF00FF00'}}});

// 创建一个具有属性的可写的新工作表
var worksheetWriter = workbookWriter.addSheet('sheet', {properties:{outlineLevelCol:1}});

// 之后调整属性（不受工作表 - 编写者支持）
worksheet.properties.outlineLevelCol = 2;
worksheet.properties.defaultRowHeight = 15;
```

**支持的属性**

| 名称             | 默认值    | 描述 |
| ---------------- | ---------- | ----------- |
| tabColor         | undefined  | 标签的颜色 |
| outlineLevelCol  | 0          | 工作表列大纲级别 |
| outlineLevelRow  | 0          | 工作表行大纲级别 |
| defaultRowHeight | 15         | 默认行高 |
| defaultColWidth  | (可选) | 默认列宽 |
| dyDescent        | 55         | TBD |

### 工作表指标

一些新的指标已添加到工作表...

| 名称              | 描述 |
| ----------------- | ----------- |
| rowCount          | 文档的总行大小。等于有值的最后一行的行号。 |
| actualRowCount    | 具有值的行数的计数。如果中间文档行为空，则它不会包含在计数中。 |
| columnCount       | 文档的总列大小。等于所有行的最大单元格计数 |
| actualColumnCount | 具有值的列数的计数。 |


## <a id="page-setup">页面设置</a>

所有可能影响工作表打印的属性都保存在工作表的pageSetup对象中。

```javascript
// 使用A4设置的页面设置设置创建新工作表 - 横向
var worksheet =  workbook.addWorksheet('sheet', {
  pageSetup:{paperSize: 9, orientation:'landscape'}
});

// 使用适合页面的pageSetup设置创建一个新的工作表编写器
var worksheetWriter = workbookWriter.addSheet('sheet', {
  pageSetup:{fitToPage: true, fitToHeight: 5, fitToWidth: 7}
});

// 之后调整pageSetup设置
worksheet.pageSetup.margins = {
  left: 0.7, right: 0.7,
  top: 0.75, bottom: 0.75,
  header: 0.3, footer: 0.3
};

// 设置工作表的打印区域
worksheet.pageSetup.printArea = 'A1:G20';

// 在每个打印页面上重复特定行
worksheet.pageSetup.printTitlesRow = '1:3';

// 在每个打印页面上重复特定列
worksheet.pageSetup.printTitlesColumn = 'A:C';
```

**支持的页面设置设置**

| 属性名                  | 默认值       | 描述 |
| --------------------- | ------------- | ----------- |
| margins               |               | 页面边框上的空格。单位是英寸。 |
| orientation           | 'portrait'    | 页面的方向 - 即更高（纵向）或更宽（横向） |
| horizontalDpi         | 4294967295    | 每英寸水平点。默认值为-1 |
| verticalDpi           | 4294967295    | 每英寸垂直点。默认值为-1 |
| fitToPage             |               | 是否使用fitToWidth和fitToHeight或缩放设置。默认值基于pageSetup对象中是否存在这些设置 - 如果两者都存在，则缩放获胜（即默认值为false） |
| pageOrder             | 'downThenOver'| 打印页面的顺序 - 其中之一 ['downThenOver', 'overThenDown'] |
| blackAndWhite         | false         | 打印没有颜色 |
| draft                 | false         | 打印质量较差（和墨水） |
| cellComments          | 'None'        | 在哪里发表评论 - 其中之一 ['atEnd', 'asDisplayed', 'None'] |
| errors                | 'displayed'   | 在哪里显示错误 - 其中之一 ['dash', 'blank', 'NA', 'displayed'] |
| scale                 | 100           | 增加或减小打印尺寸的百分比值。当fitToPage为false时激活 |
| fitToWidth            | 1             | 页面应打印多少页宽。当fitToPage为true时激活  |
| fitToHeight           | 1             | 页面应打印多少页。当fitToPage为true时激活  |
| paperSize             |               | 使用什么纸张尺寸（见下文） |
| showRowColHeaders     | false         | 是否显示行号和列字母 |
| showGridLines         | false         | 是否显示网格线 |
| firstPageNumber       |               | 第一页使用哪个号码 |
| horizontalCentered    | false         | 是否水平居中工作表数据 |
| verticalCentered      | false         | 是否垂直居中表格数据 |

**示例纸张尺寸**

| 名称                          | 值     |
| ----------------------------- | --------- |
| 信                        | undefined |
| Legal                         |  5        |
| Executive                     |  7        |
| A4                            |  9        |
| A5                            |  11       |
| B5 (JIS)                      |  13       |
| 信封 #10                       |  20       |
| 信封 DL                        |  27       |
| 信封 C5                        |  28       |
| 信封 B5                        |  34       |
| 信封君主                       |  37       |
| 日本双明信片旋转 |  82       |
| 16K 197x273 mm                |  119      |

## <a id="header-footer">页眉和页脚</a>

这里将介绍如何添加页眉和页脚，添加的内容主要是文本，比如时间，简介，文件信息等，并且可以设置文本的风格。此外，也可以针对首页，奇偶页设置不同的文本。

警告：不支持添加图片

```javascript
// 代码中出现的&开头字符对应变量，相关信息可查阅下文的变量表
// 设置页脚(默认居中),结果：“第 2 页，共 16 页”
worksheet.headerFooter.oddFooter = "第 &P 页，共 &N 页";

// 设置页脚(默认居中)加粗,结果：“第 2 页，共 16 页”
worksheet.headerFooter.oddFooter = "&B第 &P 页，共 &N 页";

// 设置左边页脚为18px大小并倾斜,结果：“第 2 页，共 16 页”
worksheet.headerFooter.oddFooter = "&L&18&I第 &P 页，共 &N 页";

// 设置中间页眉为灰色微软雅黑,结果：“52 exceljs”
worksheet.headerFooter.oddHeader = "&C&KCCCCCC&\"微软雅黑\"52 exceljs";

// 设置页脚的左中右文本，结果：页脚左“exceljs” 页脚中“demo.xlsx” 页脚右“第 2 页”
worksheet.headerFooter.oddFooter = "&Lexceljs&C&F&R第 &P 页";

// 为首页设置独特的内容
worksheet.headerFooter.differentFirst = true;
worksheet.headerFooter.firstHeader = "Hello Exceljs";
worksheet.headerFooter.firstFooter = "Hello World"
```

**属性表**

| 名称              | 默认值   | 描述 |
| ----------------- | --------- | ----------- |
|differentFirst|false|开启或关闭首页使用独特的文本内容|
|differentOddEven|false|开启或关闭奇数页和偶数页使用不同的文本内容|
|oddHeader|null|奇数页的页眉内容，如果 differentOddEven = false ，那么该项作为页面默认的页眉内容|
|oddFooter|null|奇数页的页脚内容，如果 differentOddEven = false ，那么该项作为页面默认的页脚内容|
|evenHeader|null|偶数页的页眉内容，differentOddEven = true 后有效|
|evenFooter|null|偶数页的页脚内容，differentOddEven = true 后有效|
|firstHeader|null|首页的页眉内容，differentFirst = true 后有效|
|firstFooter|null|首页的页脚内容，differentFirst = true 后有效|

**变量表**

| 名称                | 描述 |
| -----------------  | ----------- |
|&L|设置位置为左边|
|&C|设置位置为中间|
|&R|设置位置为右边|
|&P|当前页数|
|&N|总页数|
|&D|当前日期|
|&T|当前时间|
|&G|图片|
|&A|工作表名|
|&F|文件名|
|&B|文本加粗|
|&I|文本倾斜|
|&U|文本下划线|
|&"字体名称"|字体名称，比如：&“微软雅黑”|
|&数字|字体大小，比如12px大的文本：&12 |
|&KHEXCode|字体颜色，比如灰色：&KCCCCCC|

## <a id="worksheet-views">工作表视图</a>

工作表现在支持一个视图列表，用于控制Excel如何显示工作表：

* 冻结 - 顶部和左侧的多个行和列被冻结到位。只有左下部分会滚动
* split - 视图分为4个部分，每个部分半独立可滚动。

每个视图还支持各种属性：

| 名称              | 默认值   | 描述 |
| ----------------- | --------- | ----------- |
| state             | 'normal'  | 控制视图状态，其中任意一个 normal, frozen or split |
| rightToLeft       | false     | 将工作表视图的方向设置为 right-to-left |
| activeCell        | undefined | 当前选择的单元格 |
| showRuler         | true      | 在页面布局中显示或隐藏标尺 |
| showRowColHeaders | true      | 显示或隐藏行和列标题（例如顶部的A1，B1和左侧的1,2,3 |
| showGridLines     | true      | 显示或隐藏网格线（显示未定义边框的单元格） |
| zoomScale         | 100       | 用于视图的缩放百分比 |
| zoomScaleNormal   | 100       | 正常缩放视图 |
| style             | undefined | 演示文稿样式 -  pageBreakPreview或pageLayout之一。注意pageLayout与冻结视图不兼容 |

### <a id="frozen-views">冰冻视图</a>

冻结视图支持以下扩展属性：

| 名称              | 默认值   | 描述 |
| ----------------- | --------- | ----------- |
| xSplit            | 0         | 要冻结的列数。要仅冻结行，请将其设置为0或未定义 |
| ySplit            | 0         | 要冻结的行数。要仅冻结列，请将其设置为0或未定义 |
| topLeftCell       | special   | 哪个单元格将位于右下方窗格的左上角。注意：不能是冻结单元格。默认为首先解冻单元格 |

```javascript
worksheet.views = [
  {state: 'frozen', xSplit: 2, ySplit: 3, topLeftCell: 'G10', activeCell: 'A1'}
];
```

### <a id="split-views">拆分视图</a>

拆分视图支持以下扩展属性：

| 名称              | 默认值   | 描述 |
| ----------------- | --------- | ----------- |
| xSplit            | 0         | 从左边多少个点设置拆分点。要垂直拆分，请将其设置为0或未定义 |
| ySplit            | 0         | 从顶部多少个点设置拆分点。要水平拆分，请将其设置为0或未定义  |
| topLeftCell       | undefined | 哪个单元格将位于右下方窗格的左上角。 |
| activePane        | undefined | 哪个窗格将处于活动状态 -  topLeft，topRight，bottomLeft和bottomRight之一 |

```javascript
worksheet.views = [
  {state: 'split', xSplit: 2000, ySplit: 3000, topLeftCell: 'G10', activeCell: 'A1'}
];
```

## <a id="auto-filters">自动过滤器</a>

可以将自动过滤器应用于工作表。

```javascript
worksheet.autoFilter = 'A1:C1';
```

虽然范围字符串是autoFilter的标准形式，但工作表也将支持
以下值：

```javascript
// 设置从A1到C1的自动过滤器
worksheet.autoFilter = {
  from: 'A1',
  to: 'C1',
}

// 设置从第3行的第1列中的单元格到第5行的第12列中的单元格的自动过滤器
worksheet.autoFilter = {
  from: {
    row: 3,
    column: 1
  },
  to: {
    row: 5,
    column: 12
  }
}

// 将自动过滤器从D3设置为第7行和第5列中的单元格
worksheet.autoFilter = {
  from: 'D3',
  to: {
    row: 7,
    column: 5
  }
}
```

## <a id="columns">列</a>

```javascript
// 添加列标题并定义列键和宽度
// 注意：这些列结构只是工作簿构建方便，
// 除了列宽之外，它们不会完全持久化。
worksheet.columns = [
  { header: 'Id', key: 'id', width: 10 },
  { header: 'Name', key: 'name', width: 32 },
  { header: 'D.O.B.', key: 'DOB', width: 10, outlineLevel: 1 }
];

// 按键，字母和从1开始的列号访问各列
var idCol = worksheet.getColumn('id');
var nameCol = worksheet.getColumn('B');
var dobCol = worksheet.getColumn(3);

// 设置列属性

// 注意：将覆盖单元格值C1
dobCol.header = 'Date of Birth';

// 注意：这将覆盖单元格值C1:C2
dobCol.header = ['Date of Birth', 'A.K.A. D.O.B.'];

// 从这一点开始，此列将被'dob'索引而不是'DOB'
dobCol.key = 'dob';

dobCol.width = 15;

// 如果您愿意，请隐藏该列
dobCol.hidden = true;

// 设置列的大纲级别
worksheet.getColumn(4).outlineLevel = 0;
worksheet.getColumn(5).outlineLevel = 1;

// columns支持只读字段，以指示基于outlineLevel的折叠状态
expect(worksheet.getColumn(4).collapsed).to.equal(false);
expect(worksheet.getColumn(5).collapsed).to.equal(true);

// 迭代此列中的所有当前单元格
dobCol.eachCell(function(cell, rowNumber) {
  // ...
});

// 迭代此列中的所有当前单元格，包括空单元格
dobCol.eachCell({ includeEmpty: true }, function(cell, rowNumber) {
  // ...
});

// 添加一列新值
worksheet.getColumn(6).values = [1,2,3,4,5];

// 添加稀疏的值列
worksheet.getColumn(7).values = [,,2,3,,5,,7,,,,11];

// 剪切一列或多列（右侧列向左移动）
// 如果已定义列属性，则会相应地剪切或移动它们
//已知问题：如果拼接导致任何合并的单元格移动，则结果可能无法预测
worksheet.spliceColumns(3,2);

// 删除一列并再插入两列。
// 注意：第4列及以上将向右移动1列。
// 另外：如果工作表的行数多于colulmn插入中的值，则行仍将被移位，就像存在的值一样
var newCol3Values = [1,2,3,4,5];
var newCol4Values = ['one', 'two', 'three', 'four', 'five'];
worksheet.spliceColumns(3, 1, newCol3Values, newCol4Values);

```

## <a id="rows">行</a>

```javascript
// 使用列键在最后一行之后按键值添加几行
worksheet.addRow({id: 1, name: 'John Doe', dob: new Date(1970,1,1)});
worksheet.addRow({id: 2, name: 'Jane Doe', dob: new Date(1965,1,7)});

// 按连续数组添加一行（分配给A，B和C列）
worksheet.addRow([3, 'Sam', new Date()]);

// 通过稀疏数组添加一行（分配给A，E和I列）
var rowValues = [];
rowValues[1] = 4;
rowValues[5] = 'Kyle';
rowValues[9] = new Date();
worksheet.addRow(rowValues);

// 添加行数组
var rows = [
  [5,'Bob',new Date()], // row by array
  {id:6, name: 'Barbara', dob: new Date()}
];
worksheet.addRows(rows);

// 获取行对象。如果它尚不存在，将返回一个新的空的
var row = worksheet.getRow(5);

// 获取工作表中的最后一个可编辑行（如果没有，则为undefined）
var row = worksheet.lastRow;

// 设置特定的行高
row.height = 42.5;

// 使行隐藏
row.hidden = true;

// 设置行的大纲级别
worksheet.getRow(4).outlineLevel = 0;
worksheet.getRow(5).outlineLevel = 1;

// rows支持readonly字段以指示基于outlineLevel的折叠状态
expect(worksheet.getRow(4).collapsed).to.equal(false);
expect(worksheet.getRow(5).collapsed).to.equal(true);


row.getCell(1).value = 5; // A5的值设为5
row.getCell('name').value = 'Zeb'; // B5的值设置为'Zeb' - 假设第2列仍然按名称键入
row.getCell('C').value = new Date(); // C5的值设定为当前日期

// 获取一行作为稀疏数组
// 注意：接口变更：worksheet.getRow(4)==> worksheet.getRow(4).values
row = worksheet.getRow(4).values;
expect(row[5]).toEqual('Kyle');

// 通过连续数组分配行值（其中数组元素0具有值）
row.values = [1,2,3];
expect(row.getCell(1).value).toEqual(1);
expect(row.getCell(2).value).toEqual(2);
expect(row.getCell(3).value).toEqual(3);

// 通过稀疏数组分配行值（其中数组元素0未定义）
var values = []
values[5] = 7;
values[10] = 'Hello, World!';
row.values = values;
expect(row.getCell(1).value).toBeNull();
expect(row.getCell(5).value).toEqual(7);
expect(row.getCell(10).value).toEqual('Hello, World!');

// 使用列键按对象分配行值
row.values = {
  id: 13,
  name: 'Thing 1',
  dob: new Date()
};

// 在行下方插入分页符
row.addPageBreak();

// 迭代工作表中具有值的所有行
worksheet.eachRow(function(row, rowNumber) {
  console.log('Row ' + rowNumber + ' = ' + JSON.stringify(row.values));
});

// 迭代工作表中的所有行（包括空行）
worksheet.eachRow({ includeEmpty: true }, function(row, rowNumber) {
  console.log('Row ' + rowNumber + ' = ' + JSON.stringify(row.values));
});

// 迭代连续的所有非空单元格
row.eachCell(function(cell, colNumber) {
  console.log('Cell ' + colNumber + ' = ' + cell.value);
});

// 迭代连续的所有单元格（包括空单元格）
row.eachCell({ includeEmpty: true }, function(cell, colNumber) {
  console.log('Cell ' + colNumber + ' = ' + cell.value);
});

// 剪切一行或多行（下面的行向上移动）
// 已知问题：如果拼接导致任何合并的单元格移动，则结果可能无法预测
worksheet.spliceRows(4,3);

// 删除一行并再插入两行。
//注意：第4行和第4行将向下移动1行。
var newRow3Values = [1,2,3,4,5];
var newRow4Values = ['one', 'two', 'three', 'four', 'five'];
worksheet.spliceRows(3, 1, newRow3Values, newRow4Values);

// 切一个或多个单元格（右边的单元格向左移动）
// 注意：此操作不会影响其他行
row.splice(3,2);

// 移除一个单元格并再插入两个单元格（切割单元格右侧的单元格将向右移动）
row.splice(4,1,'new value 1', 'new value 2');

// 提交已完成的行进行流式处理
row.commit();

// 行指标
var rowSize = row.cellCount;
var numValues = row.actualCellCount;
```

## <a id="handling-individual-cells">处理单个单元格</a>

```javascript
var cell = worksheet.getCell('C3');

// 修改/添加单个单元格
cell.value = new Date(1968, 5, 1);

// 查询单元格的类型
expect(cell.type).toEqual(Excel.ValueType.Date);

// 使用单元格的字符串值
myInput.value = cell.text;

// 使用html-safe字符串进行渲染...
var html = '<div>' + cell.html + '</div>';

```

## <a id="merged-cells">合并单元格</a>

```javascript
// 合并一系列单元格
worksheet.mergeCells('A4:B5');

// ... 合并的单元格是链接的
worksheet.getCell('B5').value = 'Hello, World!';
expect(worksheet.getCell('B5').value).toBe(worksheet.getCell('A4').value);
expect(worksheet.getCell('B5').master).toBe(worksheet.getCell('A4'));

// ... 合并的单元格共享相同的样式对象
expect(worksheet.getCell('B5').style).toBe(worksheet.getCell('A4').style);
worksheet.getCell('B5').style.font = myFonts.arial;
expect(worksheet.getCell('A4').style.font).toBe(myFonts.arial);

// 取消单元格破坏风格链接
worksheet.unMergeCells('A4');
expect(worksheet.getCell('B5').style).not.toBe(worksheet.getCell('A4').style);
expect(worksheet.getCell('B5').style.font).not.toBe(myFonts.arial);

// 由左上角，右下角合并
worksheet.mergeCells('G10', 'H11');
worksheet.mergeCells(10,11,12,13); // 上，左，下，右
```

## <a id="defined-names">定义的名称</a>

单个单元格（或多组单元格）可以为其分配名称。
 名称可用于公式和数据验证（可能更多）。

```javascript
// 为单元格分配（或获取）名称（将覆盖单元格具有的任何其他名称）
worksheet.getCell('A1').name = 'PI';
expect(worksheet.getCell('A1').name).to.equal('PI');

// 为单元格分配（或获取）一组名称（单元格可以有多个名称）
worksheet.getCell('A1').names = ['thing1', 'thing2'];
expect(worksheet.getCell('A1').names).to.have.members(['thing1', 'thing2']);

// 从单元格中删除名称
worksheet.getCell('A1').removeName('thing1');
expect(worksheet.getCell('A1').names).to.have.members(['thing2']);
```

## <a id="data-validations">数据验证</a>

单元格可以定义哪些值有效，并向用户提供提示以帮助指导它们。

验证类型可以是以下之一：

| Type       | 描述 |
| ---------- | ----------- |
| list       | 定义一组离散的有效值。 Excel将在下拉列表中提供这些内容以便于输入 |
| whole      | 值必须是整数 |
| decimal    | 该值必须是十进制数 |
| textLength | 值可以是文本，但长度是受控的 |
| custom     | 自定义公式控制有效值 |

对于list或custom以外的类型，以下运算符会影响验证：

| Operator              | 描述 |
| --------------------  | ----------- |
| between               | 值必须位于公式结果之间 |
| notBetween            | 值不能介于公式结果之间 |
| equal                 | 值必须等于公式结果 |
| notEqual              | 值必须不等于公式结果 |
| greaterThan           | 值必须大于公式结果 |
| lessThan              | 值必须小于公式结果 |
| greaterThanOrEqual    | 值必须大于或等于公式结果 |
| lessThanOrEqual       | 值必须小于或等于公式结果 |

```javascript
//指定有效值列表（一，二，三，四）。
// Excel将提供包含这些值的下拉列表。
worksheet.getCell('A1').dataValidation = {
  type: 'list',
  allowBlank: true,
  formulae: ['"One,Two,Three,Four"']
};

// 指定范围中的有效值列表。
// Excel将提供包含这些值的下拉列表。
worksheet.getCell('A1').dataValidation = {
  type: 'list',
  allowBlank: true,
  formulae: ['$D$5:$F$5']
};

// 指定单元格必须是不是5的整数。
// 如果用户输入错误，请向用户显示相应的错误消息
worksheet.getCell('A1').dataValidation = {
  type: 'whole',
  operator: 'notEqual',
  showErrorMessage: true,
  formulae: [5],
  errorStyle: 'error',
  errorTitle: 'Five',
  error: 'The value must not be Five'
};

// Specify Cell must be a decomal number between 1.5 and 7.
// Add 'tooltip' to help guid the user
worksheet.getCell('A1').dataValidation = {
  type: 'decimal',
  operator: 'between',
  allowBlank: true,
  showInputMessage: true,
  formulae: [1.5, 7],
  promptTitle: 'Decimal',
  prompt: 'The value must between 1.5 and 7'
};

// Specify Cell must be have a text length less than 15
worksheet.getCell('A1').dataValidation = {
  type: 'textLength',
  operator: 'lessThan',
  showErrorMessage: true,
  allowBlank: true,
  formulae: [15]
};

// Specify Cell must be have be a date before 1st Jan 2016
worksheet.getCell('A1').dataValidation = {
  type: 'date',
  operator: 'lessThan',
  showErrorMessage: true,
  allowBlank: true,
  formulae: [new Date(2016,0,1)]
};
```

## <a id="cell-comments">单元格评论</a>

将旧样式评论添加到单元格

```javascript
// 纯文本评论
worksheet.getCell('A1').note = 'Hello, ExcelJS!';

// 彩色格式的评论
ws.getCell('B1').note = {
  texts: [
    {'font': {'size': 12, 'color': {'theme': 0}, 'name': 'Calibri', 'family': 2, 'scheme': 'minor'}, 'text': 'This is '},
    {'font': {'italic': true, 'size': 12, 'color': {'theme': 0}, 'name': 'Calibri', 'scheme': 'minor'}, 'text': 'a'},
    {'font': {'size': 12, 'color': {'theme': 1}, 'name': 'Calibri', 'family': 2, 'scheme': 'minor'}, 'text': ' '},
    {'font': {'size': 12, 'color': {'argb': 'FFFF6600'}, 'name': 'Calibri', 'scheme': 'minor'}, 'text': 'colorful'},
    {'font': {'size': 12, 'color': {'theme': 1}, 'name': 'Calibri', 'family': 2, 'scheme': 'minor'}, 'text': ' text '},
    {'font': {'size': 12, 'color': {'argb': 'FFCCFFCC'}, 'name': 'Calibri', 'scheme': 'minor'}, 'text': 'with'},
    {'font': {'size': 12, 'color': {'theme': 1}, 'name': 'Calibri', 'family': 2, 'scheme': 'minor'}, 'text': ' in-cell '},
    {'font': {'bold': true, 'size': 12, 'color': {'theme': 1}, 'name': 'Calibri', 'family': 2, 'scheme': 'minor'}, 'text': 'format'},
  ],
};
```

## <a id="styles">样式</a>

单元格，行和列各自支持一组丰富的样式和格式，这些样式和格式会影响单元格的显示方式。

通过分配以下属性来设置样式：

* <a href="#number-formats">数字格式</a>
* <a href="#fonts">字体</a>
* <a href="#alignment">对齐方式</a>
* <a href="#borders">边框</a>
* <a href="#fills">填充</a>

```javascript
// assign a style to a cell
ws.getCell('A1').numFmt = '0.00%';

// Apply styles to worksheet columns
ws.columns = [
  { header: 'Id', key: 'id', width: 10 },
  { header: 'Name', key: 'name', width: 32, style: { font: { name: 'Arial Black' } } },
  { header: 'D.O.B.', key: 'DOB', width: 10, style: { numFmt: 'dd/mm/yyyy' } }
];

// Set Column 3 to Currency Format
ws.getColumn(3).numFmt = '"£"#,##0.00;[Red]\-"£"#,##0.00';

// Set Row 2 to Comic Sans.
ws.getRow(2).font = { name: 'Comic Sans MS', family: 4, size: 16, underline: 'double', bold: true };
```

将样式应用于行或列时，它将应用于该行或列中的所有当前现有单元格。
 此外，创建的任何新单元格都将从其所属的行和列继承其初始样式。

如果单元格的行和列都定义了特定样式（例如字体），则单元格将使用行样式而不是列样式。
 但是，如果行和列定义了不同的样式（例如column.numFmt和row.font），则单元格将继承行中的字体和列中的numFmt。

警告：所有上述属性（numFmt除外，它是一个字符串）都是JS对象结构。
 如果将同一样式对象分配给多个电子表格实体，则每个实体将共享相同的样式对象。
 如果在序列化电子表格之前稍后修改了样式对象，则也将修改引用该样式对象的所有实体。
 此行为旨在通过减少创建的JS对象的数量来确定性能的优先级。
 如果希望样式对象是独立的，则需要在分配它们之前克隆它们。
 此外，默认情况下，如果从文件（或流）读取文档（如果电子表格实体共享相似的样式），则它们也将引用相同的样式对象。

### <a id="number-formats">数字格式</a>

```javascript
// 显示值为 '1 3/5'
ws.getCell('A1').value = 1.6;
ws.getCell('A1').numFmt = '# ?/?';

// 显示值为 '1.60%'
ws.getCell('B1').value = 0.016;
ws.getCell('B1').numFmt = '0.00%';
```

### <a id="fonts">字体</a>

```javascript

// 对于想要那些想要的平面设计师
ws.getCell('A1').font = {
  name: 'Comic Sans MS',
  family: 4,
  size: 16,
  underline: true,
  bold: true
};

// 为毕业生平面设计师...
ws.getCell('A2').font = {
  name: 'Arial Black',
  color: { argb: 'FF00FF00' },
  family: 2,
  size: 14,
  italic: true
};

// 用于垂直对齐
ws.getCell('A3').font = {
  vertAlign: 'superscript'
};

// 注意：单元格将存储对指定的字体对象的引用。
// 如果之后更改了字体对象，则单元格字体也将更改...
var font = { name: 'Arial', size: 12 };
ws.getCell('A3').font = font;
font.size = 20; // Cell A3现在的字体大小为20！

// 从文件或流中读取工作簿后，共享相似字体的单元格可能会引用相同的字体对象
```

| Font Property | 描述       | Example Value(s) |
| ------------- | ----------------- | ---------------- |
| name          | 字体名称。 | 'Arial', 'Calibri', etc. |
| family        | Font family for fallback. An integer value. | 1 - Serif, 2 - Sans Serif, 3 - Mono, Others - unknown |
| scheme        | Font scheme. | 'minor', 'major', 'none' |
| charset       | Font charset. An integer value. | 1, 2, etc. |
| size          | Font size. An integer value. | 9, 10, 12, 16, etc. |
| color         | Colour description, an object containing an ARGB value. | { argb: 'FFFF0000'} |
| bold          | Font **weight** | true, false |
| italic        | Font *slope* | true, false |
| underline     | Font <u>underline</u> style | true, false, 'none', 'single', 'double', 'singleAccounting', 'doubleAccounting' |
| strike        | Font <strike>strikethrough</strike> | true, false |
| outline       | Font outline | true, false |
| vertAlign     | Vertical align | 'superscript', 'subscript'

### <a id="alignment">对齐方式</a>

```javascript
// set cell alignment to top-left, middle-center, bottom-right
ws.getCell('A1').alignment = { vertical: 'top', horizontal: 'left' };
ws.getCell('B1').alignment = { vertical: 'middle', horizontal: 'center' };
ws.getCell('C1').alignment = { vertical: 'bottom', horizontal: 'right' };

// set cell to wrap-text
ws.getCell('D1').alignment = { wrapText: true };

// set cell indent to 1
ws.getCell('E1').alignment = { indent: 1 };

// set cell text rotation to 30deg upwards, 45deg downwards and vertical text
ws.getCell('F1').alignment = { textRotation: 30 };
ws.getCell('G1').alignment = { textRotation: -45 };
ws.getCell('H1').alignment = { textRotation: 'vertical' };
```

**有效的对齐属性值**

| horizontal       | vertical    | wrapText | indent  | readingOrder | textRotation |
| ---------------- | ----------- | -------- | ------- | ------------ | ------------ |
| left             | top         | true     | integer | rtl          | 0 to 90      |
| center           | middle      | false    |         | ltr          | -1 to -90    |
| right            | bottom      |          |         |              | vertical     |
| fill             | distributed |          |         |              |              |
| justify          | justify     |          |         |              |              |
| centerContinuous |             |          |         |              |              |
| distributed      |             |          |         |              |              |


### <a id="borders">边框</a>

```javascript
// 在A1周围设置单个细边框
ws.getCell('A1').border = {
  top: {style:'thin'},
  left: {style:'thin'},
  bottom: {style:'thin'},
  right: {style:'thin'}
};

// 在A3附近设置双细绿边框
ws.getCell('A3').border = {
  top: {style:'double', color: {argb:'FF00FF00'}},
  left: {style:'double', color: {argb:'FF00FF00'}},
  bottom: {style:'double', color: {argb:'FF00FF00'}},
  right: {style:'double', color: {argb:'FF00FF00'}}
};

// 在A5设置厚红十字
ws.getCell('A5').border = {
  diagonal: {up: true, down: true, style:'thick', color: {argb:'FFFF0000'}}
};
```

**有效的边框样式**

* thin
* dotted
* dashDot
* hair
* dashDotDot
* slantDashDot
* mediumDashed
* mediumDashDotDot
* mediumDashDot
* medium
* double
* thick

### <a id="fills">填充</a>

```javascript
// fill A1 with red darkVertical stripes
ws.getCell('A1').fill = {
  type: 'pattern',
  pattern:'darkVertical',
  fgColor:{argb:'FFFF0000'}
};

// fill A2 with yellow dark trellis and blue behind
ws.getCell('A2').fill = {
  type: 'pattern',
  pattern:'darkTrellis',
  fgColor:{argb:'FFFFFF00'},
  bgColor:{argb:'FF0000FF'}
};

// fill A3 with blue-white-blue gradient from left to right
ws.getCell('A3').fill = {
  type: 'gradient',
  gradient: 'angle',
  degree: 0,
  stops: [
    {position:0, color:{argb:'FF0000FF'}},
    {position:0.5, color:{argb:'FFFFFFFF'}},
    {position:1, color:{argb:'FF0000FF'}}
  ]
};


// fill A4 with red-green gradient from center
ws.getCell('A4').fill = {
  type: 'gradient',
  gradient: 'path',
  center:{left:0.5,top:0.5},
  stops: [
    {position:0, color:{argb:'FFFF0000'}},
    {position:1, color:{argb:'FF00FF00'}}
  ]
};
```

#### <a id="pattern-fills">图案填充</a>

| Property | Required | 描述 |
| -------- | -------- | ----------- |
| type     | Y        | Value: 'pattern'<br/>Specifies this fill uses patterns |
| pattern  | Y        | Specifies type of pattern (see <a href="#valid-pattern-types">Valid Pattern Types</a> below) |
| fgColor  | N        | Specifies the pattern foreground color. Default is black. |
| bgColor  | N        | Specifies the pattern background color. Default is white. |

**Valid Pattern Types**

* none
* solid
* darkGray
* mediumGray
* lightGray
* gray125
* gray0625
* darkHorizontal
* darkVertical
* darkDown
* darkUp
* darkGrid
* darkTrellis
* lightHorizontal
* lightVertical
* lightDown
* lightUp
* lightGrid
* lightTrellis

#### <a id="gradient-fills">渐变填充</a>

| Property | Required | 描述 |
| -------- | -------- | ----------- |
| type     | Y        | Value: 'gradient'<br/>Specifies this fill uses gradients |
| gradient | Y        | Specifies gradient type. One of ['angle', 'path'] |
| degree   | angle    | For 'angle' gradient, specifies the direction of the gradient. 0 is from the left to the right. Values from 1 - 359 rotates the direction clockwise |
| center   | path     | For 'path' gradient. Specifies the relative coordinates for the start of the path. 'left' and 'top' values range from 0 to 1 |
| stops    | Y        | Specifies the gradient colour sequence. Is an array of objects containing position and color starting with position 0 and ending with position 1. Intermediary positions may be used to specify other colours on the path. |

**注意事项**

使用上面的界面可以创建使用XLSX编辑器程序无法实现的渐变填充效果。
例如，Excel仅支持0度，45度，90度和135度的角度渐变。
类似地，停止序列也可以由具有位置[0,1]或[0,0.5,1]作为唯一选项的UI限制。
注意此填充以确保目标XLSX查看器支持它。

### <a id="rich-text">富文本</a>

单个单元格现在支持富文本或单元格格式。
 富文本值可以控制文本值中任意数量子字符串的字体属性。
 有关支持哪些字体属性的详细信息的完整列表，请参见<a href="font">字体</a>。

```javascript

ws.getCell('A1').value = {
  'richText': [
    {'font': {'size': 12,'color': {'theme': 0},'name': 'Calibri','family': 2,'scheme': 'minor'},'text': 'This is '},
    {'font': {'italic': true,'size': 12,'color': {'theme': 0},'name': 'Calibri','scheme': 'minor'},'text': 'a'},
    {'font': {'size': 12,'color': {'theme': 1},'name': 'Calibri','family': 2,'scheme': 'minor'},'text': ' '},
    {'font': {'size': 12,'color': {'argb': 'FFFF6600'},'name': 'Calibri','scheme': 'minor'},'text': 'colorful'},
    {'font': {'size': 12,'color': {'theme': 1},'name': 'Calibri','family': 2,'scheme': 'minor'},'text': ' text '},
    {'font': {'size': 12,'color': {'argb': 'FFCCFFCC'},'name': 'Calibri','scheme': 'minor'},'text': 'with'},
    {'font': {'size': 12,'color': {'theme': 1},'name': 'Calibri','family': 2,'scheme': 'minor'},'text': ' in-cell '},
    {'font': {'bold': true,'size': 12,'color': {'theme': 1},'name': 'Calibri','family': 2,'scheme': 'minor'},'text': 'format'}
  ]
};

expect(ws.getCell('A1').text).to.equal('This is a colorful text with in-cell format');
expect(ws.getCell('A1').type).to.equal(Excel.ValueType.RichText);

```

## <a id="outline-levels">大纲级别</a>

Excel支持概述;其中可以展开或折叠行或列，具体取决于用户希望查看的详细程度。

可以在列设置中定义大纲级别：
```javascript
worksheet.columns = [
  { header: 'Id', key: 'id', width: 10 },
  { header: 'Name', key: 'name', width: 32 },
  { header: 'D.O.B.', key: 'DOB', width: 10, outlineLevel: 1 }
];
```

或直接在行或列上
```javascript
worksheet.getColumn(3).outlineLevel = 1;
worksheet.getRow(3).outlineLevel = 1;
```

可以在工作表上设置工作表大纲级别
```javascript
// 设置列大纲级别
worksheet.properties.outlineLevelCol = 1;

// set row outline level
worksheet.properties.outlineLevelRow = 1;
```

注意：调整行或列上的大纲级别或工作表上的大纲级别将产生副作用，即还修改受属性更改影响的所有行或列的折叠属性。例如。：
```javascript
worksheet.properties.outlineLevelCol = 1;

worksheet.getColumn(3).outlineLevel = 1;
expect(worksheet.getColumn(3).collapsed).to.be.true;

worksheet.properties.outlineLevelCol = 2;
expect(worksheet.getColumn(3).collapsed).to.be.false;
```

可以在工作表上设置轮廓属性

```javascript
worksheet.properties.outlineProperties = {
  summaryBelow: false,
  summaryRight: false,
};
```

## <a id="images">图片</a>

将图像添加到工作表需要两个步骤。
首先，通过addImage（）函数将图像添加到工作簿，该函数也将返回imageId值。
然后，使用imageId，可以将图像作为平铺背景或覆盖单元格范围添加到工作表中。

注意：从此版本开始，不支持调整或转换图像。

### <a id="add-image-to-workbook">将图像添加到工作簿</a>

Workbook.addImage函数支持按文件名或缓冲区添加图像。
请注意，在这两种情况下，都必须指定扩展名。
有效的扩展值包括'jpeg'，'png'，'gif'。

```javascript
// add image to workbook by filename
var imageId1 = workbook.addImage({
  filename: 'path/to/image.jpg',
  extension: 'jpeg',
});

// add image to workbook by buffer
var imageId2 = workbook.addImage({
  buffer: fs.readFileSync('path/to.image.png'),
  extension: 'png',
});

// add image to workbook by base64
var myBase64Image = "data:image/png;base64,iVBORw0KG...";
var imageId2 = workbook.addImage({
  base64: myBase64Image,
  extension: 'png',
});
```

### <a id="add-image-background-to-worksheet">将图像背景添加到工作表</a>

使用Workbook.addImage中的图像ID，可以使用addBackgroundImage函数设置工作表的背景

```javascript
// set background
worksheet.addBackgroundImage(imageId1);
```

### <a id="add-image-over-a-range">在范围内添加图像</a>

使用Workbook.addImage中的图像ID，可以在工作表中嵌入图像以覆盖范围。
从该范围计算的坐标将覆盖从第一个单元格的左上角到第二个单元格的右下角。

```javascript
// insert an image over B2:D6
worksheet.addImage(imageId2, 'B2:D6');
```

使用结构而不是范围字符串，可以部分覆盖单元格。

请注意，用于此的坐标系统为零，因此A1的左上角将为{col：0，row：0}。
可以通过使用浮点数来指定单元的分数，例如， A1的中点是{col：0.5，row：0.5}。

```javascript
// insert an image over part of B2:D6
worksheet.addImage(imageId2, {
  tl: { col: 1.5, row: 1.5 },
  br: { col: 3.5, row: 5.5 }
});
```

单元格范围也可以具有epâperty“editAs”，它将控制图像如何锚定到单元格
它可以具有以下值之一：

| Value     | 描述 |
| --------- | ----------- |
| undefined | 这是默认值。它指定将使用单元格移动和调整图像大小 |
| oneCell   | 图像将与单元格一起移动但不是大小 |
| absolute  | 图像不会随单元格移动或调整大小 |

```javascript
ws.addImage(imageId, {
  tl: { col: 0.1125, row: 0.4 },
  br: { col: 2.101046875, row: 3.4 },
  editAs: 'oneCell'
});
```

### <a id="add-image-to-a-cell">将图像添加到单元格</a>

You can add an image to a cell and then define its width and height in pixels at 96dpi.

```javascript
worksheet.addImage(imageId2, {
  tl: { col: 0, row: 0 },
  ext: { width: 500, height: 200 }
});
```

<<<<<<< HEAD
### <a id="add-image-with-hyperlinks">添加带超链接的图片</a>

You can add an image with hyperlinks to a cell.

```javascript
worksheet.addImage(imageId2, {
  tl: { col: 0, row: 0 },
  ext: { width: 500, height: 200 },
  hyperlinks: {
    hyperlink: 'http://www.somewhere.com',
    tooltip: 'http://www.somewhere.com'
  }
});
```

## File I/O
=======
## <a id="file-io">文件 I/O</a>
>>>>>>> 4b16b3bf

### <a id="xlsx">XLSX</a>

#### <a id="reading-xlsx">读 XLSX</a>

```javascript
// read from a file
var workbook = new Excel.Workbook();
workbook.xlsx.readFile(filename)
  .then(function() {
    // use workbook
  });

// pipe from stream
var workbook = new Excel.Workbook();
stream.pipe(workbook.xlsx.createInputStream());

// load from buffer
var workbook = new Excel.Workbook();
workbook.xlsx.load(data)
  .then(function() {
    // use workbook
  });
```

#### <a id="writing-xlsx">写 XLSX</a>

```javascript
// write to a file
var workbook = createAndFillWorkbook();
workbook.xlsx.writeFile(filename)
  .then(function() {
    // done
  });

// write to a stream
workbook.xlsx.write(stream)
  .then(function() {
    // done
  });

// write to a new buffer
workbook.xlsx.writeBuffer()
  .then(function(buffer) {
    // done
  });
```

### CSV <a id="csv">CSV</a>

#### <a id="reading-csv">读 CSV</a>

```javascript
// read from a file
var workbook = new Excel.Workbook();
workbook.csv.readFile(filename)
  .then(worksheet => {
    // use workbook or worksheet
  });

// read from a stream
var workbook = new Excel.Workbook();
workbook.csv.read(stream)
  .then(worksheet => {
    // use workbook or worksheet
  });

// pipe from stream
var workbook = new Excel.Workbook();
stream.pipe(workbook.csv.createInputStream());

// read from a file with European Dates
var workbook = new Excel.Workbook();
var options = {
  dateFormats: ['DD/MM/YYYY']
};
workbook.csv.readFile(filename, options)
  .then(worksheet => {
    // use workbook or worksheet
  });

// read from a file with custom value parsing
var workbook = new Excel.Workbook();
var options = {
  map(value, index) {
    switch(index) {
      case 0:
        // column 1 is string
        return value;
      case 1:
        // column 2 is a date
        return new Date(value);
      case 2:
        // column 3 is JSON of a formula value
        return JSON.parse(value);
      default:
        // the rest are numbers
        return parseFloat(value);
    }
  }
};
workbook.csv.readFile(filename, options)
  .then(function(worksheet) {
    // use workbook or worksheet
  });
```

CSV解析器使用[fast-csv](https://www.npmjs.com/package/fast-csv)来读取CSV文件。
 传递给上述读取函数的选项也传递给fast-csv以解析csv数据。
 有关详细信息，请参阅fast-csv README.md。

使用npm模块[moment](https://www.npmjs.com/package/moment)解析日期。
 如果未提供dateFormats，则使用以下内容：

* moment.ISO_8601
*'MM-DD-YYYY'
*'YYYY-MM-DD'

#### <a id="writing-csv">写 CSV</a>

```javascript

// write to a file
var workbook = createAndFillWorkbook();
workbook.csv.writeFile(filename)
  .then(() => {
    // done
  });

// write to a stream
// Be careful that you need to provide sheetName or
// sheetId for correct import to csv.
workbook.csv.write(stream, { sheetName: 'Page name' })
  .then(() => {
    // done
  });

// write to a file with European Date-Times
var workbook = new Excel.Workbook();
var options = {
  dateFormat: 'DD/MM/YYYY HH:mm:ss',
  dateUTC: true, // use utc when rendering dates
};
workbook.csv.writeFile(filename, options)
  .then(() => {
    // done
  });


// write to a file with custom value formatting
var workbook = new Excel.Workbook();
var options = {
  map(value, index) {
    switch(index) {
      case 0:
        // column 1 is string
        return value;
      case 1:
        // column 2 is a date
        return moment(value).format('YYYY-MM-DD');
      case 2:
        // column 3 is a formula, write just the result
        return value.result;
      default:
        // the rest are numbers
        return value;
    }
  }
};
workbook.csv.writeFile(filename, options)
  .then(() => {
    // done
  });

// write to a new buffer
workbook.csv.writeBuffer()
  .then(function(buffer) {
    // done
  });
```

CSV解析器使用[fast-csv]（https://www.npmjs.com/package/fast-csv）编写CSV文件。
 传递给上述写入函数的选项也传递给fast-csv以写入csv数据。
 有关详细信息，请参阅fast-csv README.md。

使用npm模块格式化日期[时刻]（https://www.npmjs.com/package/moment）。
 如果未提供dateFormat，则使用moment.ISO_8601。
 编写CSV时，您可以将布尔值dateUTC设置为true，以使ExcelJS自动解析日期
 使用`moment.utc（）`转换时区。

### <a id="streaming-io">流 I/O</a>

上面记录的文件I / O要求在写入文件之前在内存中构建整个工作簿。
 虽然方便，但由于所需的内存量，它可能会限制文档的大小。

流编写器（或读取器）在生成时处理工作簿或工作表数据，
 将其转换为文件格式。通常情况下，这在内存上的效率要高得多
 内存占用，甚至中间内存占用比文档版本更紧凑，
 特别是当您认为行和单元格对象在提交后处理时。

流工作簿和工作表的界面几乎与文档版本相同，但有一些细微的实际差异：

*将工作表添加到工作簿后，无法将其删除。
*一旦提交了一行，它将不再可访问，因为它将从工作表中删除。
*不支持unMergeCells（）。

请注意，可以在不提交任何行的情况下构建整个工作簿。
 提交工作簿时，将自动提交所有添加的工作表（包括所有未提交的行）。
 但是，在这种情况下，文档版本的收益很少。
 
#### <a id="streaming-xlsx">流 XLSX</a>

##### Streaming XLSX Writer

流式XLSX编写器在ExcelJS.stream.xlsx命名空间中可用。

构造函数使用带有以下字段的可选选项对象：

| Field            | 描述 |
| ---------------- | ----------- |
| stream           | Specifies a writable stream to write the XLSX workbook to. |
| filename         | If stream not specified, this field specifies the path to a file to write the XLSX workbook to. |
| useSharedStrings | Specifies whether to use shared strings in the workbook. Default is false |
| useStyles        | Specifies whether to add style information to the workbook. Styles can add some performance overhead. Default is false |

如果选项中既未指定流也未指定文件名，则工作簿编写器将创建StreamBuf对象
 这将把XLSX工作簿的内容存储在内存中。
 这个StreamBuf对象可以通过属性workbook.stream访问，也可以用于
 通过stream.read（）直接访问字节或将内容传递给另一个流。

```javascript
// construct a streaming XLSX workbook writer with styles and shared strings
var options = {
  filename: './streamed-workbook.xlsx',
  useStyles: true,
  useSharedStrings: true
};
var workbook = new Excel.stream.xlsx.WorkbookWriter(options);
```

通常，流式XLSX编写器的接口与文档工作簿（和工作表）相同
 如上所述，实际上行，单元格和样式对象是相同的。

然而，有一些差异......

**施工**

如上所示，WorkbookWriter通常需要在构造函数中指定输出流或文件。

**提交数据**

当工作表行准备就绪时，应该提交它以便可以释放行对象和内容。
 通常，这将在添加每一行时完成...

```javascript
worksheet.addRow({
   id: i,
   name: theName,
   etc: someOtherDetail
}).commit();
```

WorksheetWriter在添加行时不提交行的原因是允许跨行合并单元格：
```javascript
worksheet.mergeCells('A1:B2');
worksheet.getCell('A1').value = 'I am merged';
worksheet.getCell('C1').value = 'I am not';
worksheet.getCell('C2').value = 'Neither am I';
worksheet.getRow(2).commit(); // now rows 1 and two are committed.
```

每个工作表完成后，还必须提交：

```javascript
// Finished adding data. Commit the worksheet
worksheet.commit();
```

要完成XLSX文档，必须提交工作簿。如果未提交工作簿中的任何工作表，
 它们将作为工作簿提交的一部分自动提交。

```javascript
// Finished the workbook.
workbook.commit()
  .then(function() {
    // the stream has been written
  });
```

# <a id="browser">浏览器</a>

该库的一部分已经过隔离测试，可在浏览器环境中使用。

由于工作簿阅读器和工作簿编写器的流媒体特性，因此未包含这些内容。
只能使用基于文档的工作簿（有关详细信息，请参阅<a href="#create-a-workbook">创建Workbook </a>）。

例如，在浏览器中使用ExcelJS的代码，请查看github中的<a href="https://github.com/exceljs/exceljs/tree/master/spec/browser"> spec / browser </a>文件夹回购。

## 预先捆绑

以下文件已预先捆绑并包含在dist文件夹中。

* exceljs.js
* exceljs.min.js

# <a id="value-types">值类型</a>

支持以下值类型。

## <a id="null-value">空值</a>

Enum: Excel.ValueType.Null

空值表示缺少值，并且在写入文件时通常不会存储（合并单元格除外）。
  它可用于从单元格中删除值。

例如

```javascript
worksheet.getCell('A1').value = null;
```

## <a id="merge-cell">合并单元格</a>

Enum: Excel.ValueType.Merge

合并单元格的值与另一个“主”单元格绑定。
  分配给合并单元将导致修改主单元。

## <a id="number-value">数值</a>

Enum: Excel.ValueType.Number

A numeric value.

E.g.

```javascript
worksheet.getCell('A1').value = 5;
worksheet.getCell('A2').value = 3.14159;
```

## <a id="string-value">字符串值</a>

Enum: Excel.ValueType.String

A simple text string.

E.g.

```javascript
worksheet.getCell('A1').value = 'Hello, World!';
```

## <a id="date-value">日期值</a>

Enum: Excel.ValueType.Date

A date value, represented by the JavaScript Date type.

E.g.

```javascript
worksheet.getCell('A1').value = new Date(2017, 2, 15);
```

## <a id="hyperlink-value">超链接值</a>

Enum: Excel.ValueType.Hyperlink

A URL with both text and link value.

E.g.
```javascript
// link to web
worksheet.getCell('A1').value = {
  text: 'www.mylink.com',
  hyperlink: 'http://www.mylink.com',
  tooltip: 'www.mylink.com'
};

// internal link
worksheet.getCell('A1').value = { text: 'Sheet2', hyperlink: '#\\"Sheet2\\"!A1' };
```

## <a id="formula-value">公式值</a>

Enum: Excel.ValueType.Formula

An Excel formula for calculating values on the fly.
  Note that while the cell type will be Formula, the cell may have an effectiveType value that will
  be derived from the result value.

Note that ExcelJS cannot process the formula to generate a result, it must be supplied.

E.g.

```javascript
worksheet.getCell('A3').value = { formula: 'A1+A2', result: 7 };
```

Cells also support convenience getters to access the formula and result:

```javascript
worksheet.getCell('A3').formula === 'A1+A2';
worksheet.getCell('A3').result === 7;
```

### <a id="shared-formula">共享公式</a>

Shared formulae enhance the compression of the xlsx document by increasing the repetition
of text within the worksheet xml.

A shared formula can be assigned to a cell using a new value form:

```javascript
worksheet.getCell('B3').value = { sharedFormula: 'A3', result: 10 };
```

This specifies that the cell B3 is a formula that will be derived from the formula in
A3 and its result is 10.

The formula convenience getter will translate the formula in A3 to what it should be in B3:

```javascript
worksheet.getCell('B3').formula === 'B1+B2';
```

### <a id="formula-type">公式类型</a>

To distinguish between real and translated formula cells, use the formulaType getter:

```javascript
worksheet.getCell('A3').formulaType === Enums.FormulaType.Master;
worksheet.getCell('B3').formulaType === Enums.FormulaType.Shared;
```

Formula type has the following values:

| Name                       |  Value  |
| -------------------------- | ------- |
| Enums.FormulaType.None     |   0     |
| Enums.FormulaType.Master   |   1     |
| Enums.FormulaType.Shared   |   2     |

## <a id="rich-text-value">富文本值</a>

枚举： Excel.ValueType.RichText

富文本格式。

例如
```javascript
worksheet.getCell('A1').value = {
  richText: [
    { text: 'This is '},
    {font: {italic: true}, text: 'italic'},
  ]
};
```

## <a id="boolean-value">布尔值</a>

枚举：Excel.ValueType.Boolean

例如

```javascript
worksheet.getCell('A1').value = true;
worksheet.getCell('A2').value = false;
```

## <a id="error-value">错误值</a>

枚举：Excel.ValueType.Error

例如

```javascript
worksheet.getCell('A1').value = { error: '#N/A' };
worksheet.getCell('A2').value = { error: '#VALUE!' };
```

当前有效的错误文本值为：

| Name                           | Value       |
| ------------------------------ | ----------- |
| Excel.ErrorValue.NotApplicable | #N/A        |
| Excel.ErrorValue.Ref           | #REF!       |
| Excel.ErrorValue.Name          | #NAME?      |
| Excel.ErrorValue.DivZero       | #DIV/0!     |
| Excel.ErrorValue.Null          | #NULL!      |
| Excel.ErrorValue.Value         | #VALUE!     |
| Excel.ErrorValue.Num           | #NUM!       |

# 接口变化

我们尽一切努力建立一个良好的一致界面，不会突破版本，但令人遗憾的是，现在有些事情必须改变以获得更大的利益。

## 0.1.0

### Worksheet.eachRow

Worksheet.eachRow的回调函数中的参数已被交换和更改;它是函数（rowNumber，rowValues），现在它是函数（row，rowNumber），它使它看起来更像是下划线（_.each）函数，并将行对象优先于行号。

### Worksheet.getRow

此函数已从返回稀疏的单元格值数组更改为返回Row对象。这样可以访问行属性，并有助于管理行样式等。

通过Worksheet.getRow（rowNumber）.values仍然可以获得稀疏的单元格值数组;

## 0.1.1

### cell.model

cell.styles重命名为cell.style

## 0.2.44

从Bluebird切换到本机节点Promise的函数返回Promise，如果它们依赖Bluebird的额外功能，它可以破坏调用代码。

为了缓解这种情况，将以下两个更改添加到0.3.0：

* 默认情况下使用功能更全面且仍然与浏览器兼容的promise lib。这个lib支持Bluebird的许多功能，但占用空间要小得多。
* 注入不同Promise实现的选项。有关详细信息，请参阅<a href="#config">配置</a>部分。

# <a id="config">配置</a>

ExcelJS现在支持promise库的依赖注入。
您可以通过在模块中包含以下代码来恢复Bluebird承诺...

```javascript
ExcelJS.config.setValue('promise', require('bluebird'));
```

请注意：我已经专门用蓝鸟测试了ExcelJS（因为直到最近这是它使用的库）。
从我所做的测试来看，它不适用于Q.

# 注意事项

## Dist文件夹

在发布此模块之前，源代码将被转换并以其他方式处理，然后再放入dist/文件夹中。
本自述文件识别两个文件 - 浏览器化的捆绑包和缩小版本。
除了package.json中指定为“main”的文件之外，不保证dist/文件夹的其他任何内容


# <a id="known-issues">已知的问题</a>

## 使用Puppeteer进行测试

此lib中包含的测试套件包括在无头浏览器中执行的小脚本，以验证捆绑的包。在撰写本文时，似乎该测试在Windows Linux子系统中不能很好地发挥作用。

因此，可以通过名为.disable-test-browser的文件来禁用浏览器测试

```bash
sudo apt-get install libfontconfig
```

## Splice vs Merge

如果任何拼接操作影响合并的单元格，则不会正确移动合并组

# <a id="release-history">发布历史</a>

| Version | Changes |
| ------- | ------- |
| 0.0.9   | <ul><li><a href="#number-formats">Number Formats</a></li></ul> |
| 0.1.0   | <ul><li>Bug Fixes<ul><li>"&lt;" and "&gt;" text characters properly rendered in xlsx</li></ul></li><li><a href="#columns">Better Column control</a></li><li><a href="#rows">Better Row control</a></li></ul> |
| 0.1.1   | <ul><li>Bug Fixes<ul><li>More textual data written properly to xml (including text, hyperlinks, formula results and format codes)</li><li>Better date format code recognition</li></ul></li><li><a href="#fonts">Cell Font Style</a></li></ul> |
| 0.1.2   | <ul><li>Fixed potential race condition on zip write</li></ul> |
| 0.1.3   | <ul><li><a href="#alignment">Cell Alignment Style</a></li><li><a href="#rows">Row Height</a></li><li>Some Internal Restructuring</li></ul> |
| 0.1.5   | <ul><li>Bug Fixes<ul><li>Now handles 10 or more worksheets in one workbook</li><li>theme1.xml file properly added and referenced</li></ul></li><li><a href="#borders">Cell Borders</a></li></ul> |
| 0.1.6   | <ul><li>Bug Fixes<ul><li>More compatable theme1.xml included in XLSX file</li></ul></li><li><a href="#fills">Cell Fills</a></li></ul> |
| 0.1.8   | <ul><li>Bug Fixes<ul><li>More compatable theme1.xml included in XLSX file</li><li>Fixed filename case issue</li></ul></li><li><a href="#fills">Cell Fills</a></li></ul> |
| 0.1.9   | <ul><li>Bug Fixes<ul><li>Added docProps files to satisfy Mac Excel users</li><li>Fixed filename case issue</li><li>Fixed worksheet id issue</li></ul></li><li><a href="#set-workbook-properties">Core Workbook Properties</a></li></ul> |
| 0.1.10  | <ul><li>Bug Fixes<ul><li>Handles File Not Found error</li></ul></li><li><a href="#csv">CSV Files</a></li></ul> |
| 0.1.11  | <ul><li>Bug Fixes<ul><li>Fixed Vertical Middle Alignment Issue</li></ul></li><li><a href="#styles">Row and Column Styles</a></li><li><a href="#rows">Worksheet.eachRow supports options</a></li><li><a href="#rows">Row.eachCell supports options</a></li><li><a href="#columns">New function Column.eachCell</a></li></ul> |
| 0.2.0   | <ul><li><a href="#streaming-xlxs-writer">Streaming XLSX Writer</a><ul><li>At long last ExcelJS can support writing massive XLSX files in a scalable memory efficient manner. Performance has been optimised and even smaller spreadsheets can be faster to write than the document writer. Options have been added to control the use of shared strings and styles as these can both have a considerable effect on performance</li></ul></li><li><a href="#rows">Worksheet.lastRow</a><ul><li>Access the last editable row in a worksheet.</li></ul></li><li><a href="#rows">Row.commit()</a><ul><li>For streaming writers, this method commits the row (and any previous rows) to the stream. Committed rows will no longer be editable (and are typically deleted from the worksheet object). For Document type workbooks, this method has no effect.</li></ul></li></ul> |
| 0.2.2   | <ul><li><a href="https://pbs.twimg.com/profile_images/2933552754/fc8c70829ee964c5542ae16453503d37.jpeg">One Billion Cells</a><ul><li>Achievement Unlocked: A simple test using ExcelJS has created a spreadsheet with 1,000,000,000 cells. Made using random data with 100,000,000 rows of 10 cells per row. I cannot validate the file yet as Excel will not open it and I have yet to implement the streaming reader but I have every confidence that it is good since 1,000,000 rows loads ok.</li></ul></li></ul> |
| 0.2.3   | <ul><li>Bug Fixes<ul><li><a href="https://github.com/exceljs/exceljs/issues/18">Merge Cell Styles</a><ul><li>Merged cells now persist (and parse) their styles.</li></ul></li></ul></li><li><a href="#streaming-xlxs-writer">Streaming XLSX Writer</a><ul><li>At long last ExcelJS can support writing massive XLSX files in a scalable memory efficient manner. Performance has been optimised and even smaller spreadsheets can be faster to write than the document writer. Options have been added to control the use of shared strings and styles as these can both have a considerable effect on performance</li></ul></li><li><a href="#rows">Worksheet.lastRow</a><ul><li>Access the last editable row in a worksheet.</li></ul></li><li><a href="#rows">Row.commit()</a><ul><li>For streaming writers, this method commits the row (and any previous rows) to the stream. Committed rows will no longer be editable (and are typically deleted from the worksheet object). For Document type workbooks, this method has no effect.</li></ul></li></ul> |
| 0.2.4   | <ul><li>Bug Fixes<ul><li><a href="https://github.com/exceljs/exceljs/issues/27">Worksheets with Ampersand Names</a><ul><li>Worksheet names are now xml-encoded and should work with all xml compatable characters</li></ul></li></ul></li><li><a href="#rows">Row.hidden</a> & <a href="#columns">Column.hidden</a><ul><li>Rows and Columns now support the hidden attribute.</li></ul></li><li><a href="#worksheet">Worksheet.addRows</a><ul><li>New function to add an array of rows (either array or object form) to the end of a worksheet.</li></ul></li></ul> |
| 0.2.6   | <ul><li>Bug Fixes<ul><li><a href="https://github.com/exceljs/exceljs/issues/87">invalid signature: 0x80014</a>: Thanks to <a href="https://github.com/hasanlussa">hasanlussa</a> for the PR</li></ul></li><li><a href="#defined-names">Defined Names</a><ul><li>Cells can now have assigned names which may then be used in formulas.</li></ul></li><li>Converted Bluebird.defer() to new Bluebird(function(resolve, reject){}). Thanks to user <a href="https://github.com/Nishchit14">Nishchit</a> for the Pull Request</li></ul> |
| 0.2.7   | <ul><li><a href="#data-validations">Data Validations</a><ul><li>Cells can now define validations that controls the valid values the cell can have</li></ul></li></ul> |
| 0.2.8   | <ul><li><a href="rich-text">Rich Text Value</a><ul><li>Cells now support <b><i>in-cell</i></b> formatting - Thanks to <a href="https://github.com/pvadam">Peter ADAM</a></li></ul></li><li>Fixed typo in README - Thanks to <a href="https://github.com/MRdNk">MRdNk</a></li><li>Fixing emit in worksheet-reader - Thanks to <a href="https://github.com/alangunning">Alan Gunning</a></li><li>Clearer Docs - Thanks to <a href="https://github.com/miensol">miensol</a></li></ul> |
| 0.2.9   | <ul><li>Fixed "read property 'richText' of undefined error. Thanks to  <a href="https://github.com/james075">james075</a></li></ul> |
| 0.2.10  | <ul><li>Refactoring Complete. All unit and integration tests pass.</li></ul> |
| 0.2.11  | <ul><li><a href="#outline-level">Outline Levels</a>. Thanks to <a href="https://github.com/cricri">cricri</a> for the contribution.</li><li><a href="#worksheet-properties">Worksheet Properties</a></li><li>Further refactoring of worksheet writer.</li></ul> |
| 0.2.12  | <ul><li><a href="#worksheet-views">Sheet Views</a>. Thanks to <a href="https://github.com/cricri">cricri</a> again for the contribution.</li></ul> |
| 0.2.13  | <ul><li>Fix for <a href="https://github.com/exceljs/exceljs/issues">exceljs might be vulnerable for regular expression denial of service</a>. Kudos to <a href="https://github.com/yonjah">yonjah</a> and <a href="https://www.youtube.com/watch?v=wCfE-9bhY2Y">Josh Emerson</a> for the resolution.</li><li>Fix for <a href="https://github.com/exceljs/exceljs/issues/162">Multiple Sheets opens in 'Group' mode in Excel</a>. My bad - overzealous sheet view code.</li><li>Also fix for empty sheet generating invalid xlsx.</li></ul> |
| 0.2.14  | <ul><li>Fix for <a href="https://github.com/exceljs/exceljs/issues">exceljs might be vulnerable for regular expression denial of service</a>. Kudos to <a href="https://github.com/yonjah">yonjah</a> and <a href="https://www.youtube.com/watch?v=wCfE-9bhY2Y">Josh Emerson</a> for the resolution.</li><li>Fixed <a href="https://github.com/exceljs/exceljs/issues/162">Multiple Sheets opens in 'Group' mode in Excel</a> again. Added <a href="#workbook-views">Workbook views</a>.</li><li>Also fix for empty sheet generating invalid xlsx.</li></ul> |
| 0.2.15  | <ul><li>Added <a href="#page-setup">Page Setup Properties</a>. Thanks to <a href="https://github.com/jackkum">Jackkum</a> for the PR</li></ul> |
| 0.2.16  | <ul><li>New <a href="#page-setup">Page Setup</a> Property: Print Area</li></ul> |
| 0.2.17  | <ul><li>Merged <a href="https://github.com/exceljs/exceljs/pull/114">Fix a bug on phonetic characters</a>. This fixes an issue related to reading workbooks with phonetic text in. Note phonetic text is not properly supported yet - just properly ignored. Thanks to <a href="https://github.com/zephyrrider">zephyrrider</a> and <a href="https://github.com/gen6033">gen6033</a> for the contribution.</li></ul> |
| 0.2.18  | <ul><li>Merged <a href="https://github.com/exceljs/exceljs/pull/175">Fix regression #150: Stream API fails to write XLSX files</a>. Apologies for the regression! Thanks to <a href="https://github.com/danieleds">danieleds</a> for the fix.</li><li>Merged <a href="https://github.com/exceljs/exceljs/pull/114">Fix a bug on phonetic characters</a>. This fixes an issue related to reading workbooks with phonetic text in. Note phonetic text is not properly supported yet - just properly ignored. Thanks to <a href="https://github.com/zephyrrider">zephyrrider</a> and <a href="https://github.com/gen6033">gen6033</a> for the contribution.</li></ul> |
| 0.2.19  | <ul><li>Merged <a href="https://github.com/exceljs/exceljs/pull/119">Update xlsx.js #119</a>. This should make parsing more resilient to open-office documents. Thanks to <a href="https://github.com/nvitaterna">nvitaterna</a> for the contribution.</li></ul> |
| 0.2.20  | <ul><li>Merged <a href="https://github.com/exceljs/exceljs/pull/179">Changes from exceljs/exceljs#127 applied to latest version #179</a>. Fixes parsing of defined name values. Thanks to <a href="https://github.com/agdevbridge">agdevbridge</a> and <a href="https://github.com/priitliivak">priitliivak</a> for the contribution.</li></ul> |
| 0.2.21  | <ul><li>Merged <a href="https://github.com/exceljs/exceljs/pull/135">color tabs for worksheet-writer #135</a>. Modified the behaviour to print deprecation warning as tabColor has moved into options.properties. Thanks to <a href="https://github.com/ethanlook">ethanlook</a> for the contribution.</li></ul> |
| 0.2.22  | <ul><li>Merged <a href="https://github.com/exceljs/exceljs/pull/136">Throw legible error when failing Value.getType() #136</a>. Thanks to <a href="https://github.com/wulfsolter">wulfsolter</a> for the contribution.</li><li>Honourable mention to contributors whose PRs were fixed before I saw them:<ul><li><a href="https://github.com/haoliangyu">haoliangyu</a></li><li><a href="https://github.com/wulfsolter">wulfsolter</a></li></ul></li></ul> |
| 0.2.23  | <ul><li>Merged <a href="https://github.com/exceljs/exceljs/pull/137">Fall back to JSON.stringify() if unknown Cell.Type #137</a> with some modification. If a cell value is assigned to an unrecognisable javascript object, the stored value in xlsx and csv files will  be JSON stringified. Note that if the file is read again, no attempt will be made to parse the stringified JSON text. Thanks to <a href="https://github.com/wulfsolter">wulfsolter</a> for the contribution.</li></ul> |
| 0.2.24  | <ul><li>Merged <a href="https://github.com/exceljs/exceljs/pull/166">Protect cell fix #166</a>. This does not mean full support for protected cells merely that the parser is not confused by the extra xml. Thanks to <a href="https://github.com/jayflo">jayflo</a> for the contribution.</li></ul> |
| 0.2.25  | <ul><li>Added functions to delete cells, rows and columns from a worksheet. Modelled after the Array splice method, the functions allow cells, rows and columns to be deleted (and optionally inserted). See <a href="#columns">Columns</a> and <a href="#rows">Rows</a> for details.<br />Note: <a href="#splice-vs-merge">Not compatable with cell merges</a></li></ul> |
| 0.2.26  | <ul><li>Merged <a href="https://github.com/exceljs/exceljs/pull/184">Update border-xform.js #184</a>Border edges without style will be parsed and rendered as no-border. Thanks to <a href="https://github.com/skumarnk2">skumarnk2</a> for the contribution.</li></ul> |
| 0.2.27  | <ul><li>Merged <a href="https://github.com/exceljs/exceljs/pull/187">Pass views to worksheet-writer #187</a>. Now also passes views to worksheet-writer. Thanks to <a href="https://github.com/Temetz">Temetz</a> for the contribution.</li><li>Merged <a href="https://github.com/exceljs/exceljs/pull/189">Do not escape xml characters when using shared strings #189</a>. Fixing bug in shared strings. Thanks to <a href="https://github.com/tkirda">tkirda</a> for the contribution.</li></ul> |
| 0.2.28  | <ul><li>Merged <a href="https://github.com/exceljs/exceljs/pull/190">Fix tiny bug [Update hyperlink-map.js] #190</a>Thanks to <a href="https://github.com/lszlkss">lszlkss</a> for the contribution.</li><li>Merged <a href="https://github.com/exceljs/exceljs/pull/196">fix typo on sheet view showGridLines option #196</a> "showGridlines" should have been "showGridLines". Thanks to <a href="https://github.com/gadiaz1">gadiaz1</a> for the contribution.</li></ul> |
| 0.2.29  | <ul><li>Merged <a href="https://github.com/exceljs/exceljs/pull/199">Fire finish event instead of end event on write stream #199</a> and <a href="https://github.com/exceljs/exceljs/pull/200">Listen for finish event on zip stream instead of middle stream #200</a>. Fixes issues with stream completion events. Thanks to <a href="https://github.com/junajan">junajan</a> for the contribution.</li></ul> |
| 0.2.30  | <ul><li>Merged <a href="https://github.com/exceljs/exceljs/pull/201">Fix issue #178 #201</a>. Adds the following properties to workbook:<ul><li>title</li><li>subject</li><li>keywords</li><li>category</li><li>description</li><li>company</li><li>manager</li></ul>Thanks to <a href="https://github.com/stavenko">stavenko</a> for the contribution.</li></ul> |
| 0.2.31  | <ul><li>Merged <a href="https://github.com/exceljs/exceljs/pull/203">Fix issue #163: the "spans" attribute of the row element is optional #203</a>. Now xlsx parsing will handle documents without row spans. Thanks to <a href="https://github.com/arturas-vitkauskas">arturas-vitkauskas</a> for the contribution.</li></ul> |
| 0.2.32  | <ul><li>Merged <a href="https://github.com/exceljs/exceljs/pull/208">Fix issue 206 #208</a>. Fixes issue reading xlsx files that have been printed. Also adds "lastPrinted" property to Workbook. Thanks to <a href="https://github.com/arturas-vitkauskas">arturas-vitkauskas</a> for the contribution.</li></ul> |
| 0.2.33  | <ul><li>Merged <a href="https://github.com/exceljs/exceljs/pull/210">Allow styling of cells with no value. #210</a>. Includes Null type cells with style in the rendering parsing. Thanks to <a href="https://github.com/oferns">oferns</a> for the contribution.</li></ul> |
| 0.2.34  | <ul><li>Merged <a href="https://github.com/exceljs/exceljs/pull/212">Fix "Unexpected xml node in parseOpen" bug in LibreOffice documents for attributes dc:language and cp:revision #212</a>. Thanks to <a href="https://github.com/jessica-jordan">jessica-jordan</a> for the contribution.</li></ul> |
| 0.2.35  | <ul><li>Fixed <a href="https://github.com/exceljs/exceljs/issues/74">Getting a column/row count #74</a>. <a href="#worksheet-metrics">Worksheet</a> now has rowCount and columnCount properties (and actual variants), <a href="row">Row</a> has cellCount.</li></ul> |
| 0.2.36  | <ul><li>Merged <a href="https://github.com/exceljs/exceljs/pull/217">Stream reader fixes #217</a>. Thanks to <a href="https://github.com/kturney">kturney</a> for the contribution.</li></ul> |
| 0.2.37  | <ul><li>Merged <a href="https://github.com/exceljs/exceljs/pull/225">Fix output order of Sheet Properties #225</a>. Thanks to <a href="https://github.com/keeneym">keeneym</a> for the contribution.</li><li>Merged <a href="https://github.com/exceljs/exceljs/pull/231">remove empty worksheet[0] from _worksheets #231</a>. Thanks to <a href="https://github.com/pookong">pookong</a> for the contribution.</li><li>Merged <a href="https://github.com/exceljs/exceljs/pull/232">do not skip empty string in shared strings so that indexes match #232</a>. Thanks again to <a href="https://github.com/pookong">pookong</a> for the contribution.</li><li>Merged <a href="https://github.com/exceljs/exceljs/pull/233">use shared strings for streamed writes #233</a>. Thanks again to <a href="https://github.com/pookong">pookong</a> for the contribution.</li></ul> |
| 0.2.38  | <ul><li>Merged <a href="https://github.com/exceljs/exceljs/pull/236">Add a comment for issue #216 #236</a>. Thanks to <a href="https://github.com/jsalwen">jsalwen</a> for the contribution.</li><li>Merged <a href="https://github.com/exceljs/exceljs/pull/237">Start on support for 1904 based dates #237</a>. Fixed date handling in documents with the 1904 flag set. Thanks to <a href="https://github.com/holm">holm</a> for the contribution.</li></ul> |
| 0.2.39  | <ul><li>Merged <a href="https://github.com/exceljs/exceljs/pull/245">Stops Bluebird warning about unreturned promise #245</a>. Thanks to <a href="https://github.com/robinbullocks4rb">robinbullocks4rb</a> for the contribution. </li> <li> Merged <a href="https://github.com/exceljs/exceljs/pull/247">Added missing dependency: col-cache.js #247</a>. Thanks to <a href="https://github.com/Manish2005">Manish2005</a> for the contribution. </li> </ul> |
| 0.2.42  | <ul><li>Browser Compatable!<ul><li>Well mostly. I have added a browser sub-folder that contains a browserified bundle and an index.js that can be used to generate another. See <a href="#browser">Browser</a> section for details.</li></ul></li><li>Fixed corrupted theme.xml. Apologies for letting that through.</li><li>Merged <a href="https://github.com/exceljs/exceljs/pull/253">[BUGFIX] data validation formulae undefined #253</a>. Thanks to <a href="https://github.com/jayflo">jayflo</a> for the contribution.</li></ul> |
| 0.2.43  | <ul><li>Merged <a href="https://github.com/exceljs/exceljs/pull/255">added a (maybe partial) solution to issue 99. i wasn't able to create an appropriate test #255</a>. This fixes <a href="https://github.com/exceljs/exceljs/issues/99">Too few data or empty worksheet generate malformed excel file #99</a>. Thanks to <a href="https://github.com/mminuti">mminuti</a> for the contribution.</li></ul> |
| 0.2.44  | <ul><li>Reduced Dependencies.<ul><li>Goodbye lodash, goodbye bluebird. Minified bundle is now just over half what it was in the first version.</li></ul></li></ul> |
| 0.2.45  | <ul><li>Merged <a href="https://github.com/exceljs/exceljs/pull/256">Sheets with hyperlinks and data validations are corrupted #256</a>. Thanks to <a href="https://github.com/simon-stoic">simon-stoic</a> for the contribution.</li></ul> |
| 0.2.46  | <ul><li>Merged <a href="https://github.com/exceljs/exceljs/pull/259">Exclude character controls from XML output. Fixes #234 #262</a>. Thanks to <a href="https://github.com/holm">holm</a> for the contribution.</li><li>Merged <a href="https://github.com/exceljs/exceljs/pull/262">Add support for identifier #259</a>. This fixes <a href="https://github.com/exceljs/exceljs/issues/234">Broken XLSX because of "vertical tab" ascii character in a cell #234</a>. Thanks to <a href="https://github.com/NOtherDev">NOtherDev</a> for the contribution.</li></ul> |
| 0.3.0   | <ul><li>Addressed <a href="https://github.com/exceljs/exceljs/issues/266">Breaking change removing bluebird #266</a>. Appologies for any inconvenience.</li><li>Added Promise library dependency injection. See <a href="#config">Config</a> section for more details.</li></ul> |
| 0.3.1   | <ul><li>Merged <a href="https://github.com/exceljs/exceljs/pull/279">Update dependencies #279</a>. Thanks to <a href="https://github.com/holm">holm</a> for the contribution.</li><li>Merged <a href="https://github.com/exceljs/exceljs/pull/267">Minor fixes for stream handling #267</a>. Thanks to <a href="https://github.com/holm">holm</a> for the contribution.</li><li>Added automated tests in phantomjs for the browserified code.</li></ul> |
| 0.4.0   | <ul><li>Fixed issue <a href="https://github.com/exceljs/exceljs/issues/278">Boolean cell with value ="true" is returned as 1 #278</a>. The fix involved adding two new Call Value types:<ul><li><a href="#boolean-value">Boolean Value</a></li><li><a href="#error-value">Error Value</a></li></ul>Note: Minor version has been bumped up to 4 as this release introduces a couple of interface changes:<ul><li>Boolean cells previously will have returned 1 or 0 will now return true or false</li><li>Error cells that previously returned a string value will now return an error structure</li></ul></li><li>Fixed issue <a href="https://github.com/exceljs/exceljs/issues/280">Code correctness - setters don't return a value #280</a>.</li><li>Addressed issue <a href="https://github.com/exceljs/exceljs/issues/288">v0.3.1 breaks meteor build #288</a>.</li></ul> |
| 0.4.1   | <ul><li>Merged <a href="https://github.com/exceljs/exceljs/pull/285">Add support for cp:contentStatus #285</a>. Thanks to <a href="https://github.com/holm">holm</a> for the contribution.</li><li>Merged <a href="https://github.com/exceljs/exceljs/pull/286">Fix Valid characters in XML (allow \n and \r when saving) #286</a>. Thanks to <a href="https://github.com/Rycochet">Rycochet</a> for the contribution.</li><li>Fixed <a href="https://github.com/exceljs/exceljs/issues/275">hyperlink with query arguments corrupts workbook #275</a>. The hyperlink target is not escaped before serialising in the xml.</li></ul> |
| 0.4.2   | <ul><li><p>Addressed the following issues:<ul><li><a href="https://github.com/exceljs/exceljs/issues/290">White text and borders being changed to black #290</a></li><li><a href="https://github.com/exceljs/exceljs/issues/261">Losing formatting/pivot table from loaded file #261</a></li><li><a href="https://github.com/exceljs/exceljs/issues/272">Solid fill become black #272</a></li></ul>These issues are potentially caused by a bug that caused colours with zero themes, tints or indexes to be rendered and parsed incorrectly.</p><p>Regarding themes: the theme files stored inside the xlsx container hold important information regarding colours, styles etc and if the theme information from a loaded xlsx file is lost, the results can be unpredictable and undesirable. To address this, when an ExcelJS Workbook parses an XLSX file, it will preserve any theme files it finds and include them when writing to a new XLSX. If this behaviour is not desired, the Workbook class exposes a clearThemes() function which will drop the theme content. Note that this behaviour is only implemented in the document based Workbook class, not the streamed Reader and Writer.</p></li></ul> |
| 0.4.3   | <ul><li>Merged <a href="https://github.com/exceljs/exceljs/pull/294">Support error references in cell ranges #294</a>. Thanks to <a href="https://github.com/holm">holm</a> for the contribution.</li></ul> |
| 0.4.4   | <ul><li>Merged <a href="https://github.com/exceljs/exceljs/pull/297">Issue with copied cells #297</a>. This merge adds support for shared formulas. Thanks to <a href="https://github.com/muscapades">muscapades</a> for the contribution.</li></ul> |
| 0.4.6   | <ul><li>Merged <a href="https://github.com/exceljs/exceljs/pull/304">Correct spelling #304</a>. Thanks to <a href="https://github.com/toanalien">toanalien</a> for the contribution.</li><li>Merged <a href="https://github.com/exceljs/exceljs/pull/304">Added support for auto filters #306</a>. This adds <a href="#auto-filters">Auto Filters</a> to the Worksheet. Thanks to <a href="https://github.com/C4rmond4i">C4rmond4i</a> for the contribution.</li><li>Restored NodeJS 4.0.0 compatability by removing the destructuring code. My apologies for any inconvenience.</li></ul> |
| 0.4.9   | <ul><li>Switching to transpiled code for distribution. This will ensure compatability with 4.0.0 and above from here on. And it will also allow use of much more expressive JS code in the lib folder!</li><li><a href="#images">Basic Image Support!</a>Images can now be added to worksheets either as a tiled background or stretched over a range. Note: other features like rotation, etc. are not supported yet and will reqeuire further work.</li></ul> |
| 0.4.10  | <ul><li>Merged <a href="https://github.com/exceljs/exceljs/pull/319">Add missing Office Rels #319</a>. Thanks goes to <a href="https://github.com/mauriciovillalobos">mauriciovillalobos</a> for the contribution.</li><li>Merged <a href="https://github.com/exceljs/exceljs/pull/320">Add printTitlesRow Support #320</a> Thanks goes to <a href="https://github.com/psellers89">psellers89</a> for the contribution.</li></ul> |
| 0.4.11  | <ul><li>Merged <a href="https://github.com/exceljs/exceljs/pull/327">Avoid error on anchor with no media #327</a>. Thanks goes to <a href="https://github.com/holm">holm</a> for the contribution.</li><li>Merged <a href="https://github.com/exceljs/exceljs/pull/332">Assortment of fixes for streaming read #332</a>. Thanks goes to <a href="https://github.com/holm">holm</a> for the contribution.</li></ul> |
| 0.4.12  | <ul><li>Merged <a href="https://github.com/exceljs/exceljs/pull/334">Don’t set address if hyperlink r:id is undefined #334</a>. Thanks goes to <a href="https://github.com/holm">holm</a> for the contribution.</li></ul> |
| 0.4.13  | <ul><li>Merged <a href="https://github.com/exceljs/exceljs/pull/343">Issue 296 #343</a>. This fixes <a href="https://github.com/exceljs/exceljs/issues/296">Issue with writing newlines #296</a>. Thanks goes to <a href="https://github.com/holly-weisser">holly-weisser</a> for the contribution.</li></ul> |
| 0.4.14  | <ul><li>Merged <a href="https://github.com/exceljs/exceljs/pull/350">Syntax highlighting added ✨ #350</a>. Thanks goes to <a href="https://github.com/rmariuzzo">rmariuzzo</a> for the contribution.</li></ul> |
| 0.5.0   | <ul><li>Merged <a href="https://github.com/exceljs/exceljs/pull/356">Fix right to left issues #356</a>. Fixes <a href="https://github.com/exceljs/exceljs/issues/72">Add option to RTL file #72</a> and <a href="https://github.com/exceljs/exceljs/issues/126">Adding an option to set RTL worksheet #126</a>. Big thank you to <a href="https://github.com/alitaheri">alitaheri</a> for this contribution.</li></ul> |
| 0.5.1   | <ul><li>Merged <a href="https://github.com/exceljs/exceljs/pull/364">Fix #345 TypeError: Cannot read property 'date1904' of undefined #364</a>. This fixes <a href="https://github.com/exceljs/exceljs/issues/345">TypeError: Cannot read property 'date1904' of undefined #345</a>. Thanks to <a href="https://github.com/Diluka">Diluka</a> for this contribution.</li></ul>
| 0.6.0   | <ul><li>Merged <a href="https://github.com/exceljs/exceljs/pull/389">Add rowBreaks feature. #389</a>. Thanks to <a href="https://github.com/brucejo75">brucejo75</a> for this contribution.</li></ul> |
| 0.6.1   | <ul><li>Merged <a href="https://github.com/exceljs/exceljs/pull/403">Guard null model fields - fix and tests #403</a>. Thanks to <a href="https://github.com/shdd-cjharries">thecjharries</a> for this contribution. Also thanks to <a href="https://github.com/Rycochet">Ryc O'Chet</a> for help with reviewing.</li></ul> |
| 0.6.2   | <ul><li>Merged <a href="https://github.com/exceljs/exceljs/pull/396">Add some comments in readme according csv importing #396</a>. Thanks to <a href="https://github.com/Imperat">Michael Lelyakin</a> for this contribution. Also thanks to <a href="https://github.com/planemar">planemar</a> for help with reviewing. This also closes <a href="https://github.com/exceljs/exceljs/issues/395">csv to stream doesn't work #395</a>.</li></ul> |
| 0.7.0   | <ul><li>Merged <a href="https://github.com/exceljs/exceljs/pull/407">Impl &lt;xdr:twoCellAnchor editAs=oneCell&gt; #407</a>. Thanks to <a href="https://github.com/Ockejanssen">Ocke Janssen</a> and <a href="https://github.com/kay-ramme">Kay Ramme</a> for this contribution. This change allows control on how images are anchored to cells.</li></ul> |
| 0.7.1   | <ul><li>Merged <a href="https://github.com/exceljs/exceljs/pull/423">Don't break when attempting to import a zip file that's not an Excel file (eg. .numbers) #423</a>. Thanks to <a href="https://github.com/papandreou">Andreas Lind</a> for this contribution. This change makes exceljs more reslilient when opening non-excel files.</li><li>Merged <a href="https://github.com/exceljs/exceljs/pull/434">Fixes #419 : Updates readme. #434</a>. Thanks to <a href="https://github.com/getsomecoke">Vishnu Kyatannawar</a> for this contribution.</li><li>Merged <a href="https://github.com/exceljs/exceljs/pull/436">Don't break when docProps/core.xml contains a &lt;cp:version&gt; tag #436</a>. Thanks to <a href="https://github.com/papandreou">Andreas Lind</a> for this contribution. This change handles core.xml files with empty version tags.</li></ul>
| 0.8.0   | <ul><li>Merged <a href="https://github.com/exceljs/exceljs/pull/442">Add Base64 Image support for the .addImage() method #442</a>. Thanks to <a href="https://github.com/jwmann">James W Mann</a> for this contribution.</li><li>Merged <a href="https://github.com/exceljs/exceljs/pull/453">update moment to 2.19.3 #453</a>. Thanks to <a href="https://github.com/cooltoast">Markan Patel</a> for this contribution.</li></ul> |
| 0.8.1   | <ul><li> Merged <a href="https://github.com/exceljs/exceljs/pull/457">Additional information about font family property #457</a>. Thanks to <a href="https://github.com/kayakyakr">kayakyakr</a> for this contribution. </li> <li> Merged <a href="https://github.com/exceljs/exceljs/pull/459">Fixes #458 #459</a>. This fixes <a href="https://github.com/exceljs/exceljs/issues/458">Add style to column causes it to be hidden #458</a>. Thanks to <a href="https://github.com/AJamesPhillips">Alexander James Phillips</a> for this contribution. </li> </ul> |
| 0.8.2   | <ul><li>Merged <a href="https://github.com/exceljs/exceljs/pull/466">Don't break when loading an Excel file containing a chartsheet #466</a>. Thanks to <a href="https://github.com/papandreou">Andreas Lind</a> for this contribution. </li> <li> Merged <a href="https://github.com/exceljs/exceljs/pull/471">Hotfix/sheet order#257 #471</a>. This fixes <a href="https://github.com/exceljs/exceljs/issues/257">Sheet Order #257</a>. Thanks to <a href="https://github.com/robbi">Robbi</a> for this contribution. </li> </ul> |
| 0.8.3   | <ul> <li> Assimilated <a href="https://github.com/exceljs/exceljs/pull/463">fix #79 outdated dependencies in unzip2</a>. Thanks to <a href="https://github.com/jsamr">Jules Sam. Randolph</a> for starting this fix and a really big thanks to <a href="https://github.com/kachkaev">Alexander Kachkaev</a> for finding the final solution. </li> </ul> |
| 0.8.4   | <ul> <li> Merged <a href="https://github.com/exceljs/exceljs/pull/479">Round Excel date to nearest millisecond when converting to javascript date #479</a>. Thanks to <a href="https://github.com/bjet007">Benoit Jean</a> for this contribution. </li> </ul> |
| 0.8.5   | <ul> <li> Merged <a href="https://github.com/exceljs/exceljs/pull/485">Bug fix: wb.worksheets/wb.eachSheet caused getWorksheet(0) to return sheet #485</a>. Thanks to <a href="https://github.com/mah110020">mah110020</a> for this contribution. </li> </ul> |
| 0.9.0   | <ul> <li> Merged <a href="https://github.com/exceljs/exceljs/pull/489">Feature/issue 424 #489</a>. This fixes <a href="https://github.com/exceljs/exceljs/issues/424">No way to control summaryBelow or summaryRight #424</a>. Many thanks to <a href="https://github.com/sarahdmsi">Sarah</a> for this contribution. </li> </ul>  |
| 0.9.1   | <ul> <li> Merged <a href="https://github.com/exceljs/exceljs/pull/490">add type definition #490</a>. This adds type definitions to ExcelJS! Many thanks to <a href="https://github.com/taoqf">taoqf</a> for this contribution. </li> </ul> |
| 1.0.0   | <ul> <li> Merged <a href="https://github.com/exceljs/exceljs/pull/494">Add Node 8 and Node 9 to continuous integration testing #494</a>. Many thanks to <a href="https://github.com/cooltoast">Markan Patel</a> for this contribution. </li> <li> Merged <a href="https://github.com/exceljs/exceljs/pull/508">Small README fix #508</a>. Many thanks to <a href="https://github.com/lbguilherme">Guilherme Bernal</a> for this contribution. </li> <li> Merged <a href="https://github.com/exceljs/exceljs/pull/501">Add support for inlineStr, including rich text #501</a>. Many thanks to <a href="https://github.com/linguamatics-pdenes">linguamatics-pdenes</a> and <a href="https://github.com/robscotts4rb">Rob Scott</a> for their efforts towards this contribution. Since this change is technically a breaking change (the rendered XML for inline strings will change) I'm making this a major release! </li> </ul> |
| 1.0.1   | <ul> <li> Fixed <a href="https://github.com/exceljs/exceljs/issues/520">spliceColumns problem when the number of columns are important #520</a>. </li> </ul> |
| 1.0.2   | <ul> <li> Merged <a href="https://github.com/exceljs/exceljs/pull/524">Loosen exceljs's dependency requirements for moment #524</a>. Many thanks to <a href="https://github.com/nicoladefranceschi">nicoladefranceschi</a> for this contribution. This change addresses <a href="https://github.com/exceljs/exceljs/issues/517">Ability to use external "moment" package #517</a>. </li> </ul> |
| 1.1.0   | <ul> <li> Addressed <a href="https://github.com/exceljs/exceljs/issues/514">Is there a way inserting values in columns. #514</a>. Added a new getter/setter property to Column to get and set column values (see <a href="#columns">Columns</a> for details). </li> </ul> |
| 1.1.1   | <ul> <li> Merged <a href="https://github.com/exceljs/exceljs/pull/532">Include index.d.ts in published packages #532</a>. To fix <a href="https://github.com/exceljs/exceljs/issues/525">TypeScript definitions missing from npm package #525</a>. Many thanks to <a href="https://github.com/saschanaz">Kagami Sascha Rosylight</a> for this contribution. </li> </ul> |
| 1.1.2   | <ul> <li> Merged <a href="https://github.com/exceljs/exceljs/pull/536">Don't break when docProps/core.xml contains <cp:contentType /> #536</a>. Many thanks to <a href="https://github.com/papandreou">Andreas Lind</a> (and reviewers) for this contribution. </li> </ul> |
| 1.1.3   | <ul> <li> Merged <a href="https://github.com/exceljs/exceljs/pull/537">Try to handle the case where a &lt;c&gt; element is missing an r attribute #537</a>. Many thanks to <a href="https://github.com/papandreou">Andreas Lind</a> for this contribution. </li> </ul> |
| 1.2.0   | <ul> <li> Merged <a href="https://github.com/exceljs/exceljs/pull/544">Add dateUTC flag to CSV Writing #544</a>. Many thanks to <a href="https://github.com/zgriesinger">Zackery Griesinger</a> for this contribution. </li> </ul> |
| 1.2.1   | <ul> <li> Merged <a href="https://github.com/exceljs/exceljs/pull/547">worksheet name is writable #547</a>. Many thanks to <a href="https://github.com/f111fei">xzper</a> for this contribution. </li> </ul> |
| 1.3.0   | <ul> <li> Merged <a href="https://github.com/exceljs/exceljs/pull/549">Add CSV write buffer support #549</a>. Many thanks to <a href="https://github.com/jloveridge">Jarom Loveridge</a> for this contribution. </li> </ul> |
| 1.4.2   | <ul> <li> Merged <a href="https://github.com/exceljs/exceljs/pull/541">Discussion: Customizable row/cell limit #541</a>. Many thanks to <a href="https://github.com/papandreou">Andreas Lind</a> for this contribution. </li> </ul> |
| 1.4.3   | <ul> <li> Merged <a href="https://github.com/exceljs/exceljs/pull/552">Get the right text out of hyperlinked formula cells #552</a>. Many thanks to <a href="https://github.com/papandreou">Andreas Lind</a> and <a href="https://github.com/holm">Christian Holm</a> for this contribution. </li> </ul> |
| 1.4.5   | <ul> <li> Merged <a href="https://github.com/exceljs/exceljs/pull/556">Add test case with a huge file #556</a>. Many thanks to <a href="https://github.com/papandreou">Andreas Lind</a> and <a href="https://github.com/holm">Christian Holm</a> for this contribution. </li> </ul> |
| 1.4.6   | <ul> <li> Merged <a href="https://github.com/exceljs/exceljs/pull/557">Update README.md to reflect correct functionality of row.addPageBreak() #557</a>. Many thanks to <a href="https://github.com/raj7desai">RajDesai</a> for this contribution. </li> <li> Merged <a href="https://github.com/exceljs/exceljs/pull/558">fix index.d.ts #558</a>. Many thanks to <a href="https://github.com/Diluka">Diluka</a> for this contribution. </li> </ul> |
| 1.4.7   | <ul> <li> Merged <a href="https://github.com/exceljs/exceljs/pull/562">List /xl/sharedStrings.xml in [Content_Types].xml only if one of the … #562</a>. Many thanks to <a href="https://github.com/priidikvaikla">Priidik Vaikla</a> for this contribution. </li> </ul> |
| 1.4.8   | <ul> <li> Merged <a href="https://github.com/exceljs/exceljs/pull/562">List /xl/sharedStrings.xml in [Content_Types].xml only if one of the … #562</a>. Many thanks to <a href="https://github.com/priidikvaikla">Priidik Vaikla</a> for this contribution. </li> <li> Fixed issue with above where shared strings were used but the content type was not added. </li> </ul> |
| 1.4.9   | <ul> <li> Merged <a href="https://github.com/exceljs/exceljs/pull/562">List /xl/sharedStrings.xml in [Content_Types].xml only if one of the … #562</a>. Many thanks to <a href="https://github.com/priidikvaikla">Priidik Vaikla</a> for this contribution. </li> <li> Fixed issue with above where shared strings were used but the content type was not added. </li> <li> Fixed issue <a href="https://github.com/exceljs/exceljs/issues/581">1.4.8 broke writing Excel files with useSharedStrings:true #581</a>. </li> </ul> |
| 1.4.10  | <ul> <li> Merged <a href="https://github.com/exceljs/exceljs/pull/564">core-xform: Tolerate a missing cp: namespace for the coreProperties element #564</a>. Many thanks to <a href="https://github.com/papandreou">Andreas Lind</a> for this contribution. </li> </ul> |
| 1.4.12  | <ul> <li> Merged <a href="https://github.com/exceljs/exceljs/pull/567">Avoid error on malformed address #567</a>. Many thanks to <a href="https://github.com/papandreou">Andreas Lind</a> for this contribution. </li> <li> Merged <a href="https://github.com/exceljs/exceljs/pull/571">Added a missing Promise&lt;void&gt; in index.d.ts #571</a>. Many thanks to <a href="https://github.com/carboneater">Gabriel Fournier</a> for this contribution. This release should fix <a href="https://github.com/exceljs/exceljs/issues/548">Is workbook.commit() still a promise or not #548</a> </li> </ul> |
| 1.4.13  | <ul> <li> Merged <a href="https://github.com/exceljs/exceljs/pull/574">Issue #488 #574</a>. Many thanks to <a href="https://github.com/dljenkins">dljenkins</a> for this contribution. This release should fix <a href="https://github.com/exceljs/exceljs/issues/488">Invalid time value Exception #488</a>. </li> </ul> |
| 1.5.0   | <ul> <li> Merged <a href="https://github.com/exceljs/exceljs/pull/577">Sheet add state for hidden or show #577</a>. Many thanks to <a href="https://github.com/Hsinfu">Freddie Hsinfu Huang</a> for this contribution. This release should fix <a href="https://github.com/exceljs/exceljs/issues/226">hide worksheet and reorder sheets #226</a>. </li> </ul> |
| 1.5.1   | <ul> <li> Merged <a href="https://github.com/exceljs/exceljs/pull/582">Update index.d.ts #582</a>. Many thanks to <a href="https://github.com/hankolsen">hankolsen</a> for this contribution. </li> <li> Merged <a href="https://github.com/exceljs/exceljs/pull/584">Decode the _x<4 hex chars>_ escape notation in shared strings #584</a>. Many thanks to <a href="https://github.com/papandreou">Andreas Lind</a> for this contribution. </li> </ul> |
| 1.6.0   | <ul> <li> Added .html property to Cells to facilitate html-safe rendering. See <a href="#handling-individual-cells">Handling Individual Cells</a> for details. </li> </ul> |
| 1.6.1   | <ul> <li> Merged <a href="https://github.com/exceljs/exceljs/pull/587">Fix Issue #488 where dt is an invalid date format. #587</a> to fix  <a href="https://github.com/exceljs/exceljs/issues/488">Invalid time value Exception #488</a>. Many thanks to <a href="https://github.com/ilijaz">Iliya Zubakin</a> for this contribution. </li> </ul> |
| 1.6.2   | <ul> <li> Merged <a href="https://github.com/exceljs/exceljs/pull/587">Fix Issue #488 where dt is an invalid date format. #587</a> to fix  <a href="https://github.com/exceljs/exceljs/issues/488">Invalid time value Exception #488</a>. Many thanks to <a href="https://github.com/ilijaz">Iliya Zubakin</a> for this contribution. </li> <li> Merged <a href="https://github.com/exceljs/exceljs/pull/590">drawing element must be below rowBreaks according to spec or corrupt worksheet #590</a> Many thanks to <a href="https://github.com/nevace">Liam Neville</a> for this contribution. </li> </ul> |
| 1.6.3   | <ul> <li> Merged <a href="https://github.com/exceljs/exceljs/pull/595">set type optional #595</a> Many thanks to <a href="https://github.com/taoqf">taoqf</a> for this contribution. </li> <li> Merged <a href="https://github.com/exceljs/exceljs/pull/578">Fix some xlsx stream read xlsx not in guaranteed order problem #578</a> Many thanks to <a href="https://github.com/KMethod">KMethod</a> for this contribution. </li> <li> Merged <a href="https://github.com/exceljs/exceljs/pull/599">Fix formatting issue in README #599</a> Many thanks to <a href="https://github.com/getsomecoke">Vishnu Kyatannawar</a> for this contribution. </li> </ul> |
| 1.7.0   | <ul> <li> Merged <a href="https://github.com/exceljs/exceljs/pull/602">Ability to set tooltip for hyperlink #602</a> Many thanks to <a href="https://github.com/kalexey89">Kuznetsov Aleksey</a> for this contribution. </li> </ul> |
| 1.8.0   | <ul> <li> Merged <a href="https://github.com/exceljs/exceljs/pull/636">Fix misinterpreted ranges from &lt;definedName&gt; #636</a> Many thanks to <a href="https://github.com/papandreou">Andreas Lind</a> for this contribution. </li> </li> <li> Merged <a href="https://github.com/exceljs/exceljs/pull/640">Add LGTM code quality badges #640</a> Many thanks to <a href="https://github.com/xcorail">Xavier RENE-CORAIL</a> for this contribution. </li> <li> Merged <a href="https://github.com/exceljs/exceljs/pull/646">Add type definition for Column.values #646</a> Many thanks to <a href="https://github.com/emlai">Emil Laine</a> for this contribution. This fixes <a href="https://github.com/exceljs/exceljs/issues/645">Column.values is missing TypeScript definitions #645</a>. </li> <li> Merged <a href="https://github.com/exceljs/exceljs/pull/663">Update README.md with load() option #663</a> Many thanks to <a href="https://github.com/thinksentient">Joanna Walker</a> for this contribution. </li> <li> Merged <a href="https://github.com/exceljs/exceljs/pull/677">fixed packages according to npm audit #677</a> Many thanks to <a href="https://github.com/misleadingTitle">Manuel Minuti</a> for this contribution. </li> <li> Merged <a href="https://github.com/exceljs/exceljs/pull/699">Update index.d.ts #699</a> Many thanks to <a href="https://github.com/rayyen">Ray Yen</a> for this contribution. </li> <li> Merged <a href="https://github.com/exceljs/exceljs/pull/708">Replaced node-unzip-2 to unzipper package which is more robust #708</a> Many thanks to <a href="https://github.com/johnmalkovich100">johnmalkovich100</a> for this contribution. </li> <li> Merged <a href="https://github.com/exceljs/exceljs/pull/728">Read worksheet hidden state #728</a> Many thanks to <a href="https://github.com/LesterLyu">Dishu(Lester) Lyu</a> for this contribution. </li> <li> Merged <a href="https://github.com/exceljs/exceljs/pull/736">add Worksheet.state typescript definition fix #714 #736</a> Many thanks to <a href="https://github.com/ilyes-kechidi">Ilyes Kechidi</a> for this contribution. This fixes <a href="https://github.com/exceljs/exceljs/issues/714">Worksheet State does not exist in index.d.ts #714</a>. </li> </ul> |
| 1.9.0   | <ul> <li> Merged <a href="https://github.com/exceljs/exceljs/pull/702">Improvements for images (correct reading/writing possitions) #702</a>. This fixes <a href="https://github.com/exceljs/exceljs/issues/650">Image location don't respect Column width #650</a> and <a href="https://github.com/exceljs/exceljs/issues/467">Image position - stretching image #467</a>. Many thanks to <a href="https://github.com/Siemienik">Siemienik Paweł</a> for this contribution. </li> </li> </ul> |
| 1.9.1   | <ul> <li> Merged <a href="https://github.com/exceljs/exceljs/pull/619">Add Typescript support for formulas without results #619</a>. Many thanks to <a href="https://github.com/Wolfchin">Loursin</a> for this contribution. </li> </li> <li> Merged <a href="https://github.com/exceljs/exceljs/pull/737">Fix existing row styles when using spliceRows #737</a>. Many thanks to <a href="https://github.com/cxam">cxam</a> for this contribution. </li> </li> <li> Merged <a href="https://github.com/exceljs/exceljs/pull/774">Consistent code quality #774</a>. Many thanks to <a href="https://github.com/alubbe">Andreas Lubbe</a> for this contribution. </li> </li> </ul> |
| 1.10.0  | <ul> <li> Fixed effect of splicing rows and columns on defined names </li> <li> Merged <a href="https://github.com/exceljs/exceljs/pull/746">Add support for adding images anchored to one cell #746</a>. Many thanks to <a href="https://github.com/karlvr">Karl von Randow</a> for this contribution. </li> <li> Merged <a href="https://github.com/exceljs/exceljs/pull/758">Add vertical align property #758</a>. Many thanks to <a href="https://github.com/MikeZyatkov">MikeZyatkov</a> for this contribution. </li> <li> Merged <a href="https://github.com/exceljs/exceljs/pull/775">Replace the temp lib to tmp #775</a>. Many thanks to <a href="https://github.com/coldhiber">Ivan Sotnikov</a> for this contribution. </li> <li> Merged <a href="https://github.com/exceljs/exceljs/pull/780">Replace the temp lib to tmp #775</a>. Many thanks to <a href="https://github.com/alubbe">Andreas Lubbe</a> for this contribution. </li> <li> Merged <a href="https://github.com/exceljs/exceljs/pull/793">Update Worksheet.dimensions return type #793</a>. Many thanks to <a href="https://github.com/Siemienik">Siemienik Paweł</a> for this contribution. </li> <li> Merged <a href="https://github.com/exceljs/exceljs/pull/795">One more types fix #795</a>. Many thanks to <a href="https://github.com/Siemienik">Siemienik Paweł</a> for this contribution. </li> </ul> |
| 1.11.0  | <ul> <li> Merged <a href="https://github.com/exceljs/exceljs/pull/776">Add the ability to bail out of parsing if the number of columns exceeds a given limit #776</a>. Many thanks to <a href="https://github.com/papandreou">Andreas Lind</a> for this contribution. </li> <li> Merged <a href="https://github.com/exceljs/exceljs/pull/799">Add support for repeated columns on every page when printing. #799</a>. Many thanks to <a href="https://github.com/FreakenK">Jasmin Auger</a> for this contribution. </li> <li> Merged <a href="https://github.com/exceljs/exceljs/pull/815">Do not use a promise polyfill on modern setups #815</a>. Many thanks to <a href="https://github.com/alubbe">Andreas Lubbe</a> for this contribution. </li> <li> Merged <a href="https://github.com/exceljs/exceljs/pull/807">copy LICENSE to the dist folder #807</a>. Many thanks to <a href="https://github.com/zypA13510">Yuping Zuo</a> for this contribution. </li> <li> Merged <a href="https://github.com/exceljs/exceljs/pull/813">Avoid unhandled rejection on XML parse error #813</a>. Many thanks to <a href="https://github.com/papandreou">Andreas Lind</a> for this contribution. </li> </ul> |
| 1.12.0  | <ul> <li> Merged <a href="https://github.com/exceljs/exceljs/pull/819">(chore) increment unzipper to 0.9.12 to address npm advisory 886 #819</a>. Many thanks to <a href="https://github.com/kreig303">Kreig Zimmerman</a> for this contribution. </li> <li> Merged <a href="https://github.com/exceljs/exceljs/pull/817">docs(README): improve docs #817</a>. Many thanks to <a href="https://github.com/zypA13510">Yuping Zuo</a> for this contribution. </li> <li> <p> Merged <a href="https://github.com/exceljs/exceljs/pull/823">add comment support #529 #823</a>. Many thanks to <a href="https://github.com/ilimei">ilimei</a> for this contribution. </p> <p>This fixes the following issues:</p> <ul> <li><a href="https://github.com/exceljs/exceljs/issues/202">Is it possible to add comment on a cell? #202</a></li> <li><a href="https://github.com/exceljs/exceljs/issues/451">Add comment to cell #451</a></li> <li><a href="https://github.com/exceljs/exceljs/issues/503">Excel add comment on cell #503</a></li> <li><a href="https://github.com/exceljs/exceljs/issues/529">How to add Cell comment #529</a></li> <li><a href="https://github.com/exceljs/exceljs/issues/707">Please add example to how I can insert comments for a cell #707</a></li> </ul> </li> </ul> |
| 1.12.1  | <ul> <li> Merged <a href="https://github.com/exceljs/exceljs/pull/822">fix issue with print area defined name corrupting file #822</a>. Many thanks to <a href="https://github.com/donaldsonjulia">Julia Donaldson</a> for this contribution. This fixes issue <a href="https://github.com/exceljs/exceljs/issues/664">Defined Names Break/Corrupt Excel File into Repair Mode #664</a>. </li> <li> Merged <a href="https://github.com/exceljs/exceljs/pull/831">Only keep at most 31 characters for sheetname #831</a>. Many thanks to <a href="https://github.com/kaleo211">Xuebin He</a> for this contribution. This fixes issue <a href="https://github.com/exceljs/exceljs/issues/398">Limit worksheet name length to 31 characters #398</a>. </li> </ul> |
<|MERGE_RESOLUTION|>--- conflicted
+++ resolved
@@ -1328,7 +1328,6 @@
 });
 ```
 
-<<<<<<< HEAD
 ### <a id="add-image-with-hyperlinks">添加带超链接的图片</a>
 
 You can add an image with hyperlinks to a cell.
@@ -1344,10 +1343,7 @@
 });
 ```
 
-## File I/O
-=======
 ## <a id="file-io">文件 I/O</a>
->>>>>>> 4b16b3bf
 
 ### <a id="xlsx">XLSX</a>
 
