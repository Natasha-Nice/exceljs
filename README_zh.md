# ExcelJS

[![Build Status](https://travis-ci.org/exceljs/exceljs.svg?branch=master)](https://travis-ci.org/exceljs/exceljs)
[![Code Quality: Javascript](https://img.shields.io/lgtm/grade/javascript/g/exceljs/exceljs.svg?logo=lgtm&logoWidth=18)](https://lgtm.com/projects/g/exceljs/exceljs/context:javascript)
[![Total Alerts](https://img.shields.io/lgtm/alerts/g/exceljs/exceljs.svg?logo=lgtm&logoWidth=18)](https://lgtm.com/projects/g/exceljs/exceljs/alerts)

读取，操作并写入电子表格数据和样式到 XLSX 和 JSON 文件。

一个 Excel 电子表格文件逆向工程项目。

# 安装

```shell
npm install exceljs
```

# 新的功能!

<ul>
  <li>
    合并 <a href="https://github.com/exceljs/exceljs/pull/1140">优化 SAXStream #1140</a>.
    非常感谢 <a href="https://github.com/alubbe">Andreas Lubbe</a> 对此的贡献。
  </li>
  <li>
    合并 <a href="https://github.com/exceljs/exceljs/pull/1143">修复问题 #1057 使用  Streaming XLSX Writer 时 `addConditionalFormatting` 不是方法的错误 #1143</a>.
    非常感谢 <a href="https://github.com/Alanscut">Alan Wang</a> 对此的贡献。
  </li>
  <li>
    合并 <a href="https://github.com/exceljs/exceljs/pull/1160">修复问题 #204 设置默认列宽 #1160</a>.
    非常感谢 <a href="https://github.com/Alanscut">Alan Wang</a> 对此的贡献。
  </li>
  <li>
    合并 <a href="https://github.com/exceljs/exceljs/pull/1164">共享公式主单元格的包含单元格地址必须存在。 #1164</a>.
    非常感谢 <a href="https://github.com/noisyscanner">Brad Reed</a> 对此的贡献。
  </li>
  <li>
    合并 <a href="https://github.com/exceljs/exceljs/pull/1166">数据验证示例中的错字 #1166</a>.
    非常感谢 <a href="https://github.com/mravey">Matthieu Ravey</a> 对此的贡献。
  </li>
  <li>
    合并 <a href="https://github.com/exceljs/exceljs/pull/1176">修复 #1175 #1176</a>.
    非常感谢 <a href="https://github.com/Siemienik">Siemienik Paweł</a> 对此的贡献。
  </li>
  <li>
    合并 <a href="https://github.com/exceljs/exceljs/pull/1179">修复问题 #1178 和更新 index.d.ts #1179</a>.
    非常感谢 <a href="https://github.com/Alanscut">Alan Wang</a> 对此的贡献。
  </li>
  <li>
    合并 <a href="https://github.com/exceljs/exceljs/pull/1182">简单测试 typescript 是否能够编译 #1182</a>.
    非常感谢 <a href="https://github.com/Siemienik">Siemienik Paweł</a> 对此的贡献。
  </li>
  <li>
    合并 <a href="https://github.com/exceljs/exceljs/pull/1190">更多改进 #1190</a>.
    非常感谢 <a href="https://github.com/alubbe">Andreas Lubbe</a> 对此的贡献。
  </li>
</ul>



# 贡献

欢迎贡献！这可以帮助我了解大家需要一些什么功能，或者哪些 bugs 造成了极大的麻烦。

我只有一个请求；如果您提交对错误修复的请求（PR），请添加一个能够解决问题的单元测试或集成测试（在 *spec* 文件夹中）。
即使只是测试失败的请求（PR）也可以 - 我可以分析测试的过程并以此修复代码。

注意：请尽可能避免在请求（PR）中修改软件包版本。
版本一般在发布时会进行更新，任何版本更改很可能导致合并冲突。

明确地说，添加到该库的所有贡献都将包含在该库的 MIT 许可证中。

# 目录

<ul>
  <li><a href="#导入">导入</a></li>
  <li>
    <a href="#接口">接口</a>
    <ul>
      <li><a href="#创建工作簿">创建工作簿</a></li>
      <li><a href="#设置工作簿属性">设置工作簿属性</a></li>
      <li><a href="#工作簿视图">工作簿视图</a></li>
      <li><a href="#添加工作表">添加工作表</a></li>
      <li><a href="#删除工作表">删除工作表</a></li>
      <li><a href="#访问工作表">访问工作表</a></li>
      <li><a href="#工作表状态">工作表状态</a></li>
      <li><a href="#工作表属性">工作表属性</a></li>
      <li><a href="#页面设置">页面设置</a></li>
      <li><a href="#页眉和页脚">页眉和页脚</a></li>
      <li>
        <a href="#工作表视图">工作表视图</a>
        <ul>
          <li><a href="#冻结视图">冻结视图</a></li>
          <li><a href="#拆分视图">拆分视图</a></li>
        </ul>
      </li>
      <li><a href="#自动筛选器">自动筛选器</a></li>
      <li><a href="#列">列</a></li>
      <li><a href="#行">行</a></li>
      <li><a href="#处理单个单元格">处理单个单元格</a></li>
      <li><a href="#合并单元格">合并单元格</a></li>
      <li><a href="#重复行">重复行</a></li>
      <li><a href="#定义名称">定义名称</a></li>
      <li><a href="#数据验证">数据验证</a></li>
      <li><a href="#单元格注释">单元格注释</a></li>
      <li><a href="#表格">表格</a></li>
      <li><a href="#样式">样式</a>
        <ul>
          <li><a href="#数字格式">数字格式</a></li>
          <li><a href="#字体">字体</a></li>
          <li><a href="#对齐">对齐</a></li>
          <li><a href="#边框">边框</a></li>
          <li><a href="#填充">填充</a></li>
          <li><a href="#富文本">富文本</a></li>
        </ul>
      </li>
      <li><a href="#条件格式化">条件格式化</a></li>
      <li><a href="#大纲级别">大纲级别</a></li>
      <li><a href="#图片">图片</a></li>
      <li><a href="#工作表保护">工作表保护</a></li>
      <li><a href="#文件-io">文件 I/O</a>
        <ul>
          <li><a href="#xlsx">XLSX</a>
            <ul>
              <li><a href="#读-xlsx">读 XLSX</a></li>
              <li><a href="#写-xlsx">写 XLSX</a></li>
            </ul>
          </li>
          <li><a href="#csv">CSV</a>
            <ul>
              <li><a href="#读-csv">读 CSV</a></li>
              <li><a href="#写-csv">写 CSV</a></li>
            </ul>
          </li>
          <li><a href="#流式-io">流式 I/O</a>
            <ul>
              <li><a href="#流式-xlsx">流式 XLSX</a></li>
            </ul>
          </li>
        </ul>
      </li>
    </ul>
  </li>
  <li><a href="#浏览器">浏览器</a></li>
  <li>
    <a href="#值类型">值类型</a>
    <ul>
      <li><a href="#null-值">Null 值</a></li>
      <li><a href="#合并单元格">合并单元格</a></li>
      <li><a href="#数字值">数字值</a></li>
      <li><a href="#字符串值">字符串值</a></li>
      <li><a href="#日期值">日期值</a></li>
      <li><a href="#超链接值">超链接值</a></li>
      <li>
        <a href="#公式值">公式值</a>
        <ul>
          <li><a href="#共享公式">共享公式</a></li>
          <li><a href="#公式类型">公式类型</a></li>
          <li><a href="#数组公式">数组公式</a></li>
        </ul>
      </li>
      <li><a href="#富文本值">富文本值</a></li>
      <li><a href="#布尔值">布尔值</a></li>
      <li><a href="#错误值">错误值</a></li>
    </ul>
  </li>
  <li><a href="#配置">配置</a></li>
  <li><a href="#已知的问题">已知的问题</a></li>
  <li><a href="#发布历史">发布历史</a></li>
</ul>



# 导入

```javascript
const ExcelJS = require('exceljs');
```

## ES5 导入

要使用 ES5 编译代码，请使用 *dist/es5* 路径。

```javascript
const ExcelJS = require('exceljs/dist/es5');
```

**注意：**ES5 版本对许多 polyfill 都具有隐式依赖，而 exceljs 不再明确添加。
您需要在依赖项中添加 `core-js` 和 `regenerator-runtime`，并在导入 `exceljs` 之前在代码中包含以下引用：

```javascript
// exceljs 所需的 polyfills
require('core-js/modules/es.promise');
require('core-js/modules/es.object.assign');
require('core-js/modules/es.object.keys');
require('regenerator-runtime/runtime');

const ExcelJS = require('exceljs/dist/es5');
```

对于 IE 11，您还需要一个 polyfill 以支持 unicode regex 模式。 例如，

```js
const rewritePattern = require('regexpu-core');
const {generateRegexpuOptions} = require('@babel/helper-create-regexp-features-plugin/lib/util');

const {RegExp} = global;
try {
  new RegExp('a', 'u');
} catch (err) {
  global.RegExp = function(pattern, flags) {
    if (flags && flags.includes('u')) {
      return new RegExp(rewritePattern(pattern, flags, generateRegexpuOptions({flags, pattern})));
    }
    return new RegExp(pattern, flags);
  };
  global.RegExp.prototype = RegExp;
}
```

## 浏览器端

ExcelJS 在 *dist/* 文件夹内发布了两个支持浏览器的包：

一个是隐式依赖 `core-js` polyfills 的...
```html
<script src="https://cdnjs.cloudflare.com/ajax/libs/babel-polyfill/6.26.0/polyfill.js"></script>
<script src="exceljs.js"></script>
```

另一个则没有...
```html
<script src="--your-project's-pollyfills-here--"></script>
<script src="exceljs.bare.js"></script>
```


# 接口

## 创建工作簿

```javascript
var workbook = new Excel.Workbook();
```

## 设置工作簿属性

```javascript
workbook.creator = 'Me';
workbook.lastModifiedBy = 'Her';
workbook.created = new Date(1985, 8, 30);
workbook.modified = new Date();
workbook.lastPrinted = new Date(2016, 9, 27);
```

```javascript
// 将工作簿日期设置为 1904 年日期系统
workbook.properties.date1904 = true;
```

## 设置计算属性

```javascript
// 在加载时强制工作簿计算属性
workbook.calcProperties.fullCalcOnLoad = true;
```

## 工作簿视图

工作簿视图控制在查看工作簿时 Excel 将打开多少个单独的窗口。

```javascript
workbook.views = [
  {
    x: 0, y: 0, width: 10000, height: 20000,
    firstSheet: 0, activeTab: 1, visibility: 'visible'
  }
]
```

## 添加工作表

```javascript
var sheet = workbook.addWorksheet('My Sheet');
```

使用 `addWorksheet` 函数的第二个参数来指定工作表的选项。

示例：

```javascript
// 创建带有红色标签颜色的工作表
var sheet = workbook.addWorksheet('My Sheet', {properties:{tabColor:{argb:'FFC0000'}}});

// 创建一个隐藏了网格线的工作表
var sheet = workbook.addWorksheet('My Sheet', {views: [{showGridLines: false}]});

// 创建一个冻结了第一行和第一列的工作表
var sheet = workbook.addWorksheet('My Sheet', {views:[{state: 'frozen', xSplit: 1, ySplit:1}]});
```

## 删除工作表

使用工作表的  `id` 从工作簿中删除工作表。

示例：

```javascript
// 创建工作表
var sheet = workbook.addWorksheet('My Sheet');

// 使用工作表 id 删除工作表
workbook.removeWorksheet(sheet.id)
```

## 访问工作表
```javascript
// 遍历所有工作表
// 注意： workbook.worksheets.forEach 仍然是可以正常运行的， 但是以下的方式更好
workbook.eachSheet(function(worksheet, sheetId) {
  // ...
});

// 按 name 提取工作表
var worksheet = workbook.getWorksheet('My Sheet');

// 按 id 提取工作表
var worksheet = workbook.getWorksheet(1);
```

## 工作表状态

```javascript
// 使工作表可见
worksheet.state = 'visible';

// 隐藏工作表
worksheet.state = 'hidden';

// 从“隐藏/取消隐藏”对话框中隐藏工作表
worksheet.state = 'veryHidden';
```

## 工作表属性

工作表支持属性存储，以允许控制工作表的某些功能。

```javascript
// 创建具有属性的新工作表
var worksheet = workbook.addWorksheet('sheet', {properties:{tabColor:{argb:'FF00FF00'}}});

// 创建一个具有属性的新工作表读写器
var worksheetWriter = workbookWriter.addSheet('sheet', {properties:{outlineLevelCol:1}});

// 之后调整属性（工作表读写器不支持该操作）
worksheet.properties.outlineLevelCol = 2;
worksheet.properties.defaultRowHeight = 15;
```

**支持的属性**

| 属性名            | 默认值 | 描述 |
| ---------------- | ---------- | ----------- |
| tabColor         | `undefined` | 标签的颜色 |
| outlineLevelCol  | 0          | 工作表列大纲级别 |
| outlineLevelRow  | 0          | 工作表行大纲级别 |
| defaultRowHeight | 15         | 默认行高 |
| defaultColWidth  | (optional) | 默认列宽 |
| dyDescent        | 55         | TBD |

### 工作表尺寸

一些新的尺寸属性已添加到工作表中...

| 属性名              | 描述                                                  |
| ----------------- | ------------------------------------------------------------ |
| rowCount          | 文档的总行数。 等于具有值的最后一行的行号。                  |
| actualRowCount    | 具有值的行数的计数。 如果中间文档行为空，则该行将不包括在计数中。 |
| columnCount       | 文档的总列数。 等于所有行的最大单元数。                      |
| actualColumnCount | 具有值的列数的计数。                                         |


## 页面设置

所有可能影响工作表打印的属性都保存在工作表上的 `pageSetup` 对象中。

```javascript
// 使用 A4 横向的页面设置创建新工作表
var worksheet =  workbook.addWorksheet('sheet', {
  pageSetup:{paperSize: 9, orientation:'landscape'}
});

// 使用适用于页面的页面设置配置创建新的表格读写器
var worksheetWriter = workbookWriter.addSheet('sheet', {
  pageSetup:{fitToPage: true, fitToHeight: 5, fitToWidth: 7}
});

// 之后调整页面设置配置
worksheet.pageSetup.margins = {
  left: 0.7, right: 0.7,
  top: 0.75, bottom: 0.75,
  header: 0.3, footer: 0.3
};

// 设置工作表的打印区域
worksheet.pageSetup.printArea = 'A1:G20';

// 通过使用 `&&` 分隔打印区域来设置多个打印区域
worksheet.pageSetup.printArea = 'A1:G10&&A11:G20';

// 在每个打印页面上重复特定的行
worksheet.pageSetup.printTitlesRow = '1:3';

// 在每个打印页面上重复特定列
worksheet.pageSetup.printTitlesColumn = 'A:C';
```

**支持的页面设置配置项**

| 属性名                  | 默认值       | 描述 |
| --------------------- | ------------- | ----------- |
| margins               |               | 页面上的空白边距。 单位为英寸。 |
| orientation           | `'portrait'` | 页面方向 - 即较高 (`'portrait'`) 或者较宽 (`'landscape'`) |
| horizontalDpi         | 4294967295    | 水平方向上的 DPI。默认值为 `-1` |
| verticalDpi           | 4294967295    | 垂直方向上的 DPI。默认值为 `-1` |
| fitToPage             |               | 是否使用 `fitToWidth` 和 `fitToHeight` 或 `scale` 设置。默认基于存在于 `pageSetup` 对象中的设置-如果两者都存在，则 `scale` 优先级高（默认值为 `false`）。 |
| pageOrder             | `'downThenOver'` | 打印页面的顺序-`['downThenOver', 'overThenDown']` 之一 |
| blackAndWhite         | `false`  | 无色打印 |
| draft                 | `false`  | 打印质量较低（墨水） |
| cellComments          | `'None'` | 在何处放置批注-`['atEnd'，'asDisplayed'，'None']`中的一个 |
| errors                | `'displayed'` | 哪里显示错误 -`['dash', 'blank', 'NA', 'displayed']` 之一 |
| scale                 | 100           | 增加或减小打印尺寸的百分比值。 当 `fitToPage` 为 `false` 时激活 |
| fitToWidth            | 1             | 纸张应打印多少页宽。 当 `fitToPage` 为 `true` 时激活 |
| fitToHeight           | 1             | 纸张应打印多少页高。 当 `fitToPage` 为 `true` 时激活 |
| paperSize             |               | 使用哪种纸张尺寸（见下文） |
| showRowColHeaders     | false         | 是否显示行号和列字母 |
| showGridLines         | false         | 是否显示网格线 |
| firstPageNumber       |               | 第一页使用哪个页码 |
| horizontalCentered    | false         | 是否将工作表数据水平居中 |
| verticalCentered      | false         | 是否将工作表数据垂直居中 |

**示例纸张尺寸**

| 属性名                          | 值       |
| ----------------------------- | ----------- |
| Letter                        | `undefined` |
| Legal                         | 5           |
| Executive                     | 7           |
| A4                            | 9           |
| A5                            | 11          |
| B5 (JIS)                      | 13          |
| Envelope #10                  | 20          |
| Envelope DL                   | 27          |
| Envelope C5                   | 28          |
| Envelope B5                   | 34          |
| Envelope Monarch              | 37          |
| Double Japan Postcard Rotated | 82          |
| 16K 197x273 mm                | 119         |

## 页眉和页脚

这是添加页眉和页脚的方法。
添加的内容主要是文本，例如时间，简介，文件信息等，您可以设置文本的样式。
此外，您可以为首页和偶数页设置不同的文本。

注意：目前不支持图片。

```javascript
// 设置页脚（默认居中），结果：“第2页，共16页”
worksheet.headerFooter.oddFooter = "Page &P of &N";

// 将页脚（默认居中）设置为粗体，结果是：“第2页，共16页”
worksheet.headerFooter.oddFooter = "Page &P of &N";

// 将左页脚设置为 18px 并以斜体显示。 结果：“第2页，共16页”
worksheet.headerFooter.oddFooter = "&LPage &P of &N";

// 将中间标题设置为灰色Aril，结果为：“ 52 exceljs”
worksheet.headerFooter.oddHeader = "&C&KCCCCCC&\"Aril\"52 exceljs";

// 设置页脚的左，中和右文本。 结果：页脚左侧为“ Exceljs”。 页脚中心的“ demo.xlsx”。 页脚右侧的“第2页”
worksheet.headerFooter.oddFooter = "&Lexceljs&C&F&RPage &P";

// 在首页添加不同的页眉和页脚
worksheet.headerFooter.differentFirst = true;
worksheet.headerFooter.firstHeader = "Hello Exceljs";
worksheet.headerFooter.firstFooter = "Hello World"
```

**支持的 headerFooter 设置**

| 属性名             | 默认值 | 描述                                                  |
| ---------------- | ------- | ------------------------------------------------------------ |
| differentFirst   | `false` | 将 `differentFirst` 的值设置为 `true`，这表示第一页的页眉/页脚与其他页不同 |
| differentOddEven | `false` | 将 `differentOddEven` 的值设置为 `true`，表示奇数页和偶数页的页眉/页脚不同 |
| oddHeader        | `null`  | 设置奇数（默认）页面的标题字符串，可以设置格式化字符串       |
| oddFooter        | `null`  | 设置奇数（默认）页面的页脚字符串，可以设置格式化字符串       |
| evenHeader       | `null`  | 设置偶数页的标题字符串，可以设置格式化字符串                 |
| evenFooter       | `null`  | 为偶数页设置页脚字符串，可以设置格式化字符串                 |
| firstHeader      | `null`  | 设置首页的标题字符串，可以设置格式化字符串                   |
| firstFooter      | `null`  | 设置首页的页脚字符串，可以设置格式化字符串                   |

**脚本命令**

| 命令     | 描述 |
| ------------ | ----------- |
| &L           | 将位置设定在左侧 |
| &C           | 将位置设置在中心 |
| &R           | 将位置设定在右边 |
| &P           | 当前页码 |
| &N           | 总页数 |
| &D           | 当前日期 |
| &T           | 当前时间 |
| &G           | 照片 |
| &A           | 工作表名称 |
| &F           | 文件名称 |
| &B           | 加粗文本 |
| &I           | 斜体文本                |
| &U           | 文本下划线 |
| &"font name" | 字体名称，例如＆“ Aril” |
| &font size   | 字体大小，例如12 |
| &KHEXCode    | 字体颜色，例如 &KCCCCCC |

## 工作表视图

现在，工作表支持视图列表，这些视图控制Excel如何显示工作表：

* `frozen` - 顶部和左侧的许多行和列被冻结在适当的位置。 仅右下部分会滚动
* `split` - 该视图分为4个部分，每个部分可半独立滚动。

每个视图还支持各种属性：

| 属性名              | 默认值   | 描述 |
| ----------------- | --------- | ----------- |
| state             | `'normal'` | 控制视图状态 -  `'normal'`, `'frozen'` 或者 `'split'` 之一 |
| rightToLeft       | `false` | 将工作表视图的方向设置为从右到左 |
| activeCell        | `undefined` | 当前选择的单元格 |
| showRuler         | `true` | 在页面布局中显示或隐藏标尺 |
| showRowColHeaders | `true` | 显示或隐藏行标题和列标题（例如，顶部的 A1，B1 和左侧的1,2,3） |
| showGridLines     | `true` | 显示或隐藏网格线（针对未定义边框的单元格显示） |
| zoomScale         | 100       | 用于视图的缩放比例 |
| zoomScaleNormal   | 100       | 正常缩放视图 |
| style             | `undefined` | 演示样式- `pageBreakPreview` 或 `pageLayout` 之一。 注意：页面布局与 `frozen` 视图不兼容 |

### 冻结视图

冻结视图支持以下额外属性：

| 属性名              | 默认值   | 描述 |
| ----------------- | --------- | ----------- |
| xSplit            | 0         | 冻结多少列。要仅冻结行，请将其设置为 `0` 或 `undefined` |
| ySplit            | 0         | 冻结多少行。要仅冻结列，请将其设置为 `0` 或 `undefined` |
| topLeftCell       | special   | 哪个单元格将在右下窗格中的左上角。注意：不能是冻结单元格。默认为第一个未冻结的单元格 |

```javascript
worksheet.views = [
  {state: 'frozen', xSplit: 2, ySplit: 3, topLeftCell: 'G10', activeCell: 'A1'}
];
```

### 拆分视图

拆分视图支持以下额外属性：

| 属性名              | 默认值   | 描述 |
| ----------------- | --------- | ----------- |
| xSplit            | 0         | 从左侧多少个点起，以放置拆分器。要垂直拆分，请将其设置为 `0` 或 `undefined` |
| ySplit            | 0         | 从顶部多少个点起，放置拆分器。要水平拆分，请将其设置为 `0` 或 `undefined`  |
| topLeftCell       | `undefined` | 哪个单元格将在右下窗格中的左上角。 |
| activePane        | `undefined` | 哪个窗格将处于活动状态-`topLeft`，`topRight`，`bottomLeft` 和 `bottomRight` 中的一个 |

```javascript
worksheet.views = [
  {state: 'split', xSplit: 2000, ySplit: 3000, topLeftCell: 'G10', activeCell: 'A1'}
];
```

## 自动筛选器

可以对工作表应用自动筛选器。

```javascript
worksheet.autoFilter = 'A1:C1';
```

尽管范围字符串是 `autoFilter` 的标准形式，但工作表还将支持以下值：

```javascript
// 将自动筛选器设置为从 A1 到 C1
worksheet.autoFilter = {
  from: 'A1',
  to: 'C1',
}

// 将自动筛选器设置为从第3行第1列的单元格到第5行第12列的单元格
worksheet.autoFilter = {
  from: {
    row: 3,
    column: 1
  },
  to: {
    row: 5,
    column: 12
  }
}

// 将自动筛选器设置为从D3到第7行第5列中的单元格
worksheet.autoFilter = {
  from: 'D3',
  to: {
    row: 7,
    column: 5
  }
}
```

## 列

```javascript
// 添加列标题并定义列键和宽度
// 注意：这些列结构仅是构建工作簿的方便之处，除了列宽之外，它们不会完全保留。
worksheet.columns = [
  { header: 'Id', key: 'id', width: 10 },
  { header: 'Name', key: 'name', width: 32 },
  { header: 'D.O.B.', key: 'DOB', width: 10, outlineLevel: 1 }
];

// 通过键，字母和基于1的列号访问单个列
var idCol = worksheet.getColumn('id');
var nameCol = worksheet.getColumn('B');
var dobCol = worksheet.getColumn(3);

// 设置列属性

// 注意：将覆盖 C1 单元格值
dobCol.header = 'Date of Birth';

// 注意：这将覆盖 C1:C2 单元格值
dobCol.header = ['Date of Birth', 'A.K.A. D.O.B.'];

// 从现在开始，此列将以 “dob” 而不是 “DOB” 建立索引
dobCol.key = 'dob';

dobCol.width = 15;

// 如果需要，隐藏列
dobCol.hidden = true;

// 为列设置大纲级别
worksheet.getColumn(4).outlineLevel = 0;
worksheet.getColumn(5).outlineLevel = 1;

// 列支持一个只读字段，以指示基于 `OutlineLevel` 的折叠状态
expect(worksheet.getColumn(4).collapsed).to.equal(false);
expect(worksheet.getColumn(5).collapsed).to.equal(true);

// 遍历此列中的所有当前单元格
dobCol.eachCell(function(cell, rowNumber) {
  // ...
});

// 遍历此列中的所有当前单元格，包括空单元格
dobCol.eachCell({ includeEmpty: true }, function(cell, rowNumber) {
  // ...
});

// 添加一列新值
worksheet.getColumn(6).values = [1,2,3,4,5];

// 添加稀疏列值
worksheet.getColumn(7).values = [,,2,3,,5,,7,,,,11];

// 剪切一列或多列（右边的列向左移动）
// 如果定义了列属性，则会相应地对其进行切割或移动
// 已知问题：如果拼接导致任何合并的单元格移动，结果可能是不可预测的
worksheet.spliceColumns(3,2);

// 删除一列，再插入两列。
// 注意：第4列及以上的列将右移1列。
// 另外：如果工作表中的行数多于列插入项中的值，则行将仍然被插入，就好像值存在一样。
var newCol3Values = [1,2,3,4,5];
var newCol4Values = ['one', 'two', 'three', 'four', 'five'];
worksheet.spliceColumns(3, 1, newCol3Values, newCol4Values);

```

## 行

```javascript
// 在最后一个当前行之后，使用列键值添加两行
worksheet.addRow({id: 1, name: 'John Doe', dob: new Date(1970,1,1)});
worksheet.addRow({id: 2, name: 'Jane Doe', dob: new Date(1965,1,7)});

// 通过连续数组添加一行（分配给 A，B 和 C 列）
worksheet.addRow([3, 'Sam', new Date()]);

// 通过稀疏数组添加一行（分配给 A，E 和 I 列）
var rowValues = [];
rowValues[1] = 4;
rowValues[5] = 'Kyle';
rowValues[9] = new Date();
worksheet.addRow(rowValues);

// 添加行数组
var rows = [
  [5,'Bob',new Date()], // row by array
  {id:6, name: 'Barbara', dob: new Date()}
];
worksheet.addRows(rows);

// 获取一个行对象。如果尚不存在，则将返回一个新的空对象
var row = worksheet.getRow(5);

// 获取工作表中的最后一个可编辑行（如果没有，则为 `undefined`）
var row = worksheet.lastRow;

// 设置特定的行高
row.height = 42.5;

// 隐藏行
row.hidden = true;

// 为行设置大纲级别
worksheet.getRow(4).outlineLevel = 0;
worksheet.getRow(5).outlineLevel = 1;

// 行支持一个只读字段，以指示基于 `OutlineLevel` 的折叠状态
expect(worksheet.getRow(4).collapsed).to.equal(false);
expect(worksheet.getRow(5).collapsed).to.equal(true);


row.getCell(1).value = 5; // A5 的值设置为5
row.getCell('name').value = 'Zeb'; // B5 的值设置为 “Zeb” - 假设第2列仍按名称键入
row.getCell('C').value = new Date(); // C5 的值设置为当前时间

// 获取行并作为稀疏数组返回
// 注意：接口更改：worksheet.getRow(4) ==> worksheet.getRow(4).values
row = worksheet.getRow(4).values;
expect(row[5]).toEqual('Kyle');

// 通过连续数组分配行值（其中数组元素 0 具有值）
row.values = [1,2,3];
expect(row.getCell(1).value).toEqual(1);
expect(row.getCell(2).value).toEqual(2);
expect(row.getCell(3).value).toEqual(3);

// 通过稀疏数组分配行值（其中数组元素 0 为 `undefined`）
var values = []
values[5] = 7;
values[10] = 'Hello, World!';
row.values = values;
expect(row.getCell(1).value).toBeNull();
expect(row.getCell(5).value).toEqual(7);
expect(row.getCell(10).value).toEqual('Hello, World!');

// 使用列键按对象分配行值
row.values = {
  id: 13,
  name: 'Thing 1',
  dob: new Date()
};

// 在该行下方插入一个分页符
row.addPageBreak();

// 遍历工作表中具有值的所有行
worksheet.eachRow(function(row, rowNumber) {
  console.log('Row ' + rowNumber + ' = ' + JSON.stringify(row.values));
});

// 遍历工作表中的所有行（包括空行）
worksheet.eachRow({ includeEmpty: true }, function(row, rowNumber) {
  console.log('Row ' + rowNumber + ' = ' + JSON.stringify(row.values));
});

// 连续遍历所有非空单元格
row.eachCell(function(cell, colNumber) {
  console.log('Cell ' + colNumber + ' = ' + cell.value);
});

// 遍历一行中的所有单元格（包括空单元格）
row.eachCell({ includeEmpty: true }, function(cell, colNumber) {
  console.log('Cell ' + colNumber + ' = ' + cell.value);
});

// 剪切下一行或多行（下面的行向上移动）
// 已知问题：如果拼接导致任何合并的单元格移动，结果可能是不可预测的
worksheet.spliceRows(4,3);

// 删除一行，再插入两行。
// 注意：第4行及以下行将向下移动 1 行。
var newRow3Values = [1,2,3,4,5];
var newRow4Values = ['one', 'two', 'three', 'four', 'five'];
worksheet.spliceRows(3, 1, newRow3Values, newRow4Values);

// 剪切一个或多个单元格（右侧的单元格向左移动）
// 注意：此操作不会影响其他行
row.splice(3,2);

// 删除一个单元格，再插入两个单元格（剪切单元格右侧的单元格将向右移动）
row.splice(4,1,'new value 1', 'new value 2');

// 提交给流一个完成的行
row.commit();

// 行尺寸
var rowSize = row.cellCount;
var numValues = row.actualCellCount;
```

## 处理单个单元格

```javascript
var cell = worksheet.getCell('C3');

// 修改/添加单个单元格
cell.value = new Date(1968, 5, 1);

// 查询单元格的类型
expect(cell.type).toEqual(Excel.ValueType.Date);

// 使用单元格的字符串值
myInput.value = cell.text;

// 使用 html 安全的字符串进行渲染...
var html = '<div>' + cell.html + '</div>';

```

## 合并单元格

```javascript
// 合并一系列单元格
worksheet.mergeCells('A4:B5');

// ...合并的单元格被链接起来了
worksheet.getCell('B5').value = 'Hello, World!';
expect(worksheet.getCell('B5').value).toBe(worksheet.getCell('A4').value);
expect(worksheet.getCell('B5').master).toBe(worksheet.getCell('A4'));

// ...合并的单元格共享相同的样式对象
expect(worksheet.getCell('B5').style).toBe(worksheet.getCell('A4').style);
worksheet.getCell('B5').style.font = myFonts.arial;
expect(worksheet.getCell('A4').style.font).toBe(myFonts.arial);

// 取消单元格合并将打破链接的样式
worksheet.unMergeCells('A4');
expect(worksheet.getCell('B5').style).not.toBe(worksheet.getCell('A4').style);
expect(worksheet.getCell('B5').style.font).not.toBe(myFonts.arial);

// 按左上，右下合并
worksheet.mergeCells('K10', 'M12');

// 按开始行，开始列，结束行，结束列合并（相当于 K10:M12）
worksheet.mergeCells(10,11,12,13);
```
## 重复行

```javascript
duplicateRow(start, amount = 1, insert = true)

const wb = new ExcelJS.Workbook();
const ws = wb.addWorksheet('duplicateTest');
ws.getCell('A1').value = 'One';
ws.getCell('A2').value = 'Two';
ws.getCell('A3').value = 'Three';
ws.getCell('A4').value = 'Four';

// 该行将重复复制第一行两次，但将替换第二行和第三行
// 如果第三个参数为 true，则它将插入2个新行，其中包含行 “One” 的值和样式
ws.duplicateRow(1,2,false);
```

| 参数 | 描述 | 默认值 |
| -------------- | ----------------- | -------- |
| start          | 要复制的行号（Excel中的第一个是1） |  |
| amount         | 您要复制行的次数 | 1 |
| insert         | 如果要为重复项插入新行，则为 `true`，否则为 `false` 将替换已有行 | `true` |



## 定义名称

单个单元格（或多个单元格组）可以为它们分配名称。名称可用于公式和数据验证（可能还有更多）。

```javascript
// 为单元格分配（或获取）名称（将覆盖该单元具有的其他任何名称）
worksheet.getCell('A1').name = 'PI';
expect(worksheet.getCell('A1').name).to.equal('PI');

// 为单元格分配（或获取）一组名称（单元可以具有多个名称）
worksheet.getCell('A1').names = ['thing1', 'thing2'];
expect(worksheet.getCell('A1').names).to.have.members(['thing1', 'thing2']);

// 从单元格中删除名称
worksheet.getCell('A1').removeName('thing1');
expect(worksheet.getCell('A1').names).to.have.members(['thing2']);
```

## 数据验证

单元格可以定义哪些值有效或无效，并提示用户以帮助指导它们。

验证类型可以是以下之一：

| 类型       | 描述 |
| ---------- | ----------- |
| list       | 定义一组离散的有效值。Excel 将在下拉菜单中提供这些内容，以便于输入 |
| whole      | 该值必须是整数 |
| decimal    | 该值必须是十进制数 |
| textLength | 该值可以是文本，但长度是受控的 |
| custom     | 自定义公式控制有效值 |

对于 `list` 或 `custom` 以外的其他类型，以下运算符会影响验证：

| 运算符              | 描述 |
| --------------------  | ----------- |
| between               | 值必须介于公式结果之间 |
| notBetween            | 值不能介于公式结果之间 |
| equal                 | 值必须等于公式结果 |
| notEqual              | 值不能等于公式结果 |
| greaterThan           | 值必须大于公式结果 |
| lessThan              | 值必须小于公式结果 |
| greaterThanOrEqual    | 值必须大于或等于公式结果 |
| lessThanOrEqual       | 值必须小于或等于公式结果 |

```javascript
// 指定有效值的列表（One，Two，Three，Four）。
// Excel 将提供一个包含这些值的下拉列表。
worksheet.getCell('A1').dataValidation = {
  type: 'list',
  allowBlank: true,
  formulae: ['"One,Two,Three,Four"']
};

// 指定范围内的有效值列表。
// Excel 将提供一个包含这些值的下拉列表。
worksheet.getCell('A1').dataValidation = {
  type: 'list',
  allowBlank: true,
  formulae: ['$D$5:$F$5']
};

// 指定单元格必须为非5的整数。
// 向用户显示适当的错误消息（如果他们弄错了）
worksheet.getCell('A1').dataValidation = {
  type: 'whole',
  operator: 'notEqual',
  showErrorMessage: true,
  formulae: [5],
  errorStyle: 'error',
  errorTitle: 'Five',
  error: 'The value must not be Five'
};

// 指定单元格必须为1.5到7之间的十进制数字。
// 添加“工具提示”以帮助指导用户
worksheet.getCell('A1').dataValidation = {
  type: 'decimal',
  operator: 'between',
  allowBlank: true,
  showInputMessage: true,
  formulae: [1.5, 7],
  promptTitle: 'Decimal',
  prompt: 'The value must between 1.5 and 7'
};

// 指定单元格的文本长度必须小于15
worksheet.getCell('A1').dataValidation = {
  type: 'textLength',
  operator: 'lessThan',
  showErrorMessage: true,
  allowBlank: true,
  formulae: [15]
};

// 指定单元格必须是2016年1月1日之前的日期
worksheet.getCell('A1').dataValidation = {
  type: 'date',
  operator: 'lessThan',
  showErrorMessage: true,
  allowBlank: true,
  formulae: [new Date(2016,0,1)]
};
```

## 单元格注释

将旧样式的注释添加到单元格

```javascript
// 纯文字笔记
worksheet.getCell('A1').note = 'Hello, ExcelJS!';

// 彩色格式化的笔记
ws.getCell('B1').note = {
  texts: [
    {'font': {'size': 12, 'color': {'theme': 0}, 'name': 'Calibri', 'family': 2, 'scheme': 'minor'}, 'text': 'This is '},
    {'font': {'italic': true, 'size': 12, 'color': {'theme': 0}, 'name': 'Calibri', 'scheme': 'minor'}, 'text': 'a'},
    {'font': {'size': 12, 'color': {'theme': 1}, 'name': 'Calibri', 'family': 2, 'scheme': 'minor'}, 'text': ' '},
    {'font': {'size': 12, 'color': {'argb': 'FFFF6600'}, 'name': 'Calibri', 'scheme': 'minor'}, 'text': 'colorful'},
    {'font': {'size': 12, 'color': {'theme': 1}, 'name': 'Calibri', 'family': 2, 'scheme': 'minor'}, 'text': ' text '},
    {'font': {'size': 12, 'color': {'argb': 'FFCCFFCC'}, 'name': 'Calibri', 'scheme': 'minor'}, 'text': 'with'},
    {'font': {'size': 12, 'color': {'theme': 1}, 'name': 'Calibri', 'family': 2, 'scheme': 'minor'}, 'text': ' in-cell '},
    {'font': {'bold': true, 'size': 12, 'color': {'theme': 1}, 'name': 'Calibri', 'family': 2, 'scheme': 'minor'}, 'text': 'format'},
  ],
  margins: {
    insetmode: 'custom',
    inset: [0.25, 0.25, 0.35, 0.35]
  },
  protection: {
    locked: True,
    lockText: False
  },
  editAs: 'twoCells'
};
```

<<<<<<< HEAD
### <a>单元格批注属性</a>

下表定义了单元格注释已支持的属性。

| Field     | Required | Default Value | Description |
| --------  | -------- | ------------- | ----------- |
| texts     | Y        |               | 评论文字 |
| margins | N        | {}  | 确定自动或自定义设置单元格注释的边距值 |
| protection   | N        | {} | 可以使用保护属性来指定对象和对象文本的锁定状态 |
| editAs   | N        | 'absolute' | 可以使用'editAs'属性来指定注释如何锚定到单元格 |

### <a>单元格批注页边距</a>

确定单元格批注的页面距设置模式，自动或者自定义模式。

```javascript
ws.getCell('B1').note.margins = {
  insetmode: 'custom',
  inset: [0.25, 0.25, 0.35, 0.35]
}
```

### <a>已支持的页边距属性</a>

| Property     | Required | Default Value | Description |
| --------  | -------- | ------------- | ----------- |
| insetmode     | N        |    'auto'           | 确定是否自动设置注释边距，并且值是'auto' 或者 'custom' |
| inset | N        | [0.13, 0.13, 0.25, 0.25]  | 批注页边距的值，单位是厘米, 方向是左-上-右-下 |

注意：只有当 ```insetmode```的值设置为'custom'时，```inset```的设置才生效。

### <a>单元格批注保护</a>

可以使用保护属性来修改单元级别保护。

```javascript
ws.getCell('B1').note.protection = {
  locked: 'False',
  lockText: 'False',
};
```

### <a>已支持的保护属性</a>

| Property     | Required | Default Value | Description |
| --------  | -------- | ------------- | ----------- |
| locked     | N        |    'True'           | 此元素指定在保护工作表时对象已锁定 |
| lockText | N        | 'True'  | 该元素指定对象的文本已锁定 |


### <a>单元格批注对象位置属性</a>

单元格注释还可以具有属性 'editAs'，该属性将控制注释如何锚定到单元格。
它可以具有以下值之一：

```javascript
ws.getCell('B1').note.editAs = 'twoCells'
```

| Value     | Description |
| --------- | ----------- |
| twoCells | 它指定注释的大小、位置随单元格而变 |
| oneCells   | 它指定注释的大小固定，位置随单元格而变 |
| absolute  | 这是默认值，它指定注释的大小、位置均固定 |

## <a id="styles">样式</a>
=======
## 表格

表允许表格内数据的表内操作。

要将表添加到工作表，请定义表模型并调用 `addTable`：

```javascript
// 将表格添加到工作表
ws.addTable({
  name: 'MyTable',
  ref: 'A1',
  headerRow: true,
  totalsRow: true,
  style: {
    theme: 'TableStyleDark3',
    showRowStripes: true,
  },
  columns: [
    {name: 'Date', totalsRowLabel: 'Totals:', filterButton: true},
    {name: 'Amount', totalsRowFunction: 'sum', filterButton: false},
  ],
  rows: [
    [new Date('2019-07-20'), 70.10],
    [new Date('2019-07-21'), 70.60],
    [new Date('2019-07-22'), 70.10],
  ],
});
```

注意：将表格添加到工作表将通过放置表格的标题和行数据来修改工作表。
结果就是表格覆盖的工作表上的所有数据（包括标题和所有的）都将被覆盖。

### 表格属性

下表定义了表格支持的属性。

| 表属性 | 描述       | 是否需要 | 默认值 |
| -------------- | ----------------- | -------- | ------------- |
| name           | 表格名称 | Y |    |
| displayName    | 表格的显示名称 | N | `name` |
| ref            | 表格的左上方单元格 | Y |   |
| headerRow      | 在表格顶部显示标题 | N | true |
| totalsRow      | 在表格底部显示总计 | N | `false` |
| style          | 额外的样式属性 | N | {} |
| columns        | 列定义 | Y |   |
| rows           | 数据行 | Y |   |

### 表格样式属性

下表定义了表格中支持的属性样式属性。

| 样式属性     | 描述       | 是否需要 | 默认值 |
| ------------------ | ----------------- | -------- | ------------- |
| theme              | 桌子的颜色主题 | N |  `'TableStyleMedium2'`  |
| showFirstColumn    | 突出显示第一列（粗体） | N |  `false`  |
| showLastColumn     | 突出显示最后一列（粗体） | N |  `false`  |
| showRowStripes     | 用交替的背景色显示行 | N |  `false`  |
| showColumnStripes  | 用交替的背景色显示列 | N |  `false`  |

### 表格列属性

下表定义了每个表格列中支持的属性。

| 列属性    | 描述       | 是否需要 | 默认值 |
| ------------------ | ----------------- | -------- | ------------- |
| name               | 列名，也用在标题中 | Y |    |
| filterButton       | 切换标题中的过滤器控件 | N |  false  |
| totalsRowLabel     | 用于描述统计行的标签（第一列） | N | `'Total'` |
| totalsRowFunction  | 统计函数名称 | N | `'none'` |
| totalsRowFormula   | 自定义函数的可选公式 | N |   |

### 统计函数

下表列出了由列定义的 `totalsRowFunction` 属性的有效值。如果使用 `'custom'` 以外的任何值，则无需包括关联的公式，因为该公式将被表格插入。

| 统计函数   | 描述       |
| ------------------ | ----------------- |
| none               | 此列没有统计函数 |
| average            | 计算列的平均值 |
| countNums          | 统计数字条目数 |
| count              | 条目数 |
| max                | 此列中的最大值 |
| min                | 此列中的最小值 |
| stdDev             | 该列的标准偏差 |
| var                | 此列的方差 |
| sum                | 此列的条目总数 |
| custom             | 自定义公式。 需要关联的 `totalsRowFormula` 值。 |

### 表格样式主题

有效的主题名称遵循以下模式：

* "TableStyle[Shade][Number]"

Shades（阴影），Number（数字）可以是以下之一：

* Light, 1-21
* Medium, 1-28
* Dark, 1-11

对于无主题，请使用值 `null`。

注意：exceljs 尚不支持自定义表格主题。

### 修改表格

表格支持一组操作函数，这些操作函数允许添加或删除数据以及更改某些属性。由于这些操作中的许多操作可能会对工作表产生副作用，因此更改必须在完成后立即提交。

表中的所有索引值均基于零，因此第一行号和第一列号为 `0`。

**添加或删除标题和统计**

```javascript
const table = ws.getTable('MyTable');

// 打开标题行
table.headerRow = true;

// 关闭统计行
table.totalsRow = false;

// 将表更改提交到工作表中
table.commit();
```

**重定位表**

```javascript
const table = ws.getTable('MyTable');

// 表格左上移至 D4
table.ref = 'D4';

// 将表更改提交到工作表中
table.commit();
```

**添加和删除行**

```javascript
const table = ws.getTable('MyTable');

// 删除前两行
table.removeRows(0, 2);

// 在索引 5 处插入新行
table.addRow([new Date('2019-08-05'), 5, 'Mid'], 5);

// 在表格底部追加新行
table.addRow([new Date('2019-08-10'), 10, 'End']);

// 将表更改提交到工作表中
table.commit();
```

**添加和删除列**

```javascript
const table = ws.getTable('MyTable');

// 删除第二列
table.removeColumns(1, 1);

// 在索引 1 处插入新列（包含数据）
table.addColumn(
  {name: 'Letter', totalsRowFunction: 'custom', totalsRowFormula: 'ROW()', totalsRowResult: 6, filterButton: true},
  ['a', 'b', 'c', 'd'],
  2
);

// 将表更改提交到工作表中
table.commit();
```

**更改列属性**
>>>>>>> c44398bf

```javascript
const table = ws.getTable('MyTable');

// 获取第二列的列包装器
const column = table.getColumn(1);

// 设置一些属性
column.name = 'Code';
column.filterButton = true;
column.style = {font:{bold: true, name: 'Comic Sans MS'}};
column.totalsRowLabel = 'Totals';
column.totalsRowFunction = 'custom';
column.totalsRowFormula = 'ROW()';
column.totalsRowResult = 10;

// 将表更改提交到工作表中
table.commit();
```


## 样式

单元格，行和列均支持一组丰富的样式和格式，这些样式和格式会影响单元格的显示方式。

通过分配以下属性来设置样式：

* <a href="#数字格式">numFmt</a>
* <a href="#字体">font</a>
* <a href="#对齐">alignment</a>
* <a href="#边框">border</a>
* <a href="#填充">fill</a>

```javascript
// 为单元格分配样式
ws.getCell('A1').numFmt = '0.00%';

// 将样式应用于工作表列
ws.columns = [
  { header: 'Id', key: 'id', width: 10 },
  { header: 'Name', key: 'name', width: 32, style: { font: { name: 'Arial Black' } } },
  { header: 'D.O.B.', key: 'DOB', width: 10, style: { numFmt: 'dd/mm/yyyy' } }
];

// 将第3列设置为“货币格式”
ws.getColumn(3).numFmt = '"£"#,##0.00;[Red]\-"£"#,##0.00';

// 将第2行设置为 Comic Sans。
ws.getRow(2).font = { name: 'Comic Sans MS', family: 4, size: 16, underline: 'double', bold: true };
```

将样式应用于行或列时，它将应用于该行或列中所有当前存在的单元格。另外，创建的任何新单元格都将从其所属的行和列继承其初始样式。

如果单元格的行和列都定义了特定的样式（例如，字体），则该单元格所在行样式比列样式具有更高优先级。但是，如果行和列定义了不同的样式（例如 `column.numFmt` 和 `row.font`），则单元格将继承行的字体和列的 `numFmt`。


注意：以上所有属性（`numFmt`（字符串）除外）都是 JS 对象结构。如果将同一样式对象分配给多个电子表格实体，则每个实体将共享同一样式对象。如果样式对象后来在电子表格序列化之前被修改，则所有引用该样式对象的实体也将被修改。此行为旨在通过减少创建的JS对象的数量来优先考虑性能。如果希望样式对象是独立的，则需要先对其进行克隆，然后再分配它们。同样，默认情况下，如果电子表格实体共享相似的样式，则从文件（或流）中读取文档时，它们也将引用相同的样式对象。

### 数字格式

```javascript
// 将值显示为“ 1 3/5”
ws.getCell('A1').value = 1.6;
ws.getCell('A1').numFmt = '# ?/?';

// 显示为“ 1.60％”
ws.getCell('B1').value = 0.016;
ws.getCell('B1').numFmt = '0.00%';
```

### 字体

```javascript

// for the wannabe graphic designers out there
ws.getCell('A1').font = {
  name: 'Comic Sans MS',
  family: 4,
  size: 16,
  underline: true,
  bold: true
};

// for the graduate graphic designers...
ws.getCell('A2').font = {
  name: 'Arial Black',
  color: { argb: 'FF00FF00' },
  family: 2,
  size: 14,
  italic: true
};

// 垂直对齐
ws.getCell('A3').font = {
  vertAlign: 'superscript'
};

// 注意：该单元格将存储对分配的字体对象的引用。
// 如果之后更改了字体对象，则单元字体也将更改。
var font = { name: 'Arial', size: 12 };
ws.getCell('A3').font = font;
font.size = 20; // 单元格 A3 现在具有20号字体！

// 从文件或流中读取工作簿后，共享相似字体的单元格可能引用相同的字体对象
```

| 字体属性 | 描述       | 示例值 |
| ------------- | ----------------- | ---------------- |
| name          | 字体名称。 | 'Arial', 'Calibri', etc. |
| family        | 备用字体家族。整数值。 | 1 - Serif, 2 - Sans Serif, 3 - Mono, Others - unknown |
| scheme        | 字体方案。 | 'minor', 'major', 'none' |
| charset       | 字体字符集。整数值。 | 1, 2, etc. |
| size          | 字体大小。整数值。 | 9, 10, 12, 16, etc. |
| color         | 颜色描述，一个包含 ARGB 值的对象。 | { argb: 'FFFF0000'} |
| bold          | 字体 **粗细** | true, false |
| italic        | 字体 *倾斜* | true, false |
| underline     | 字体 <u>下划线</u> 样式 | true, false, 'none', 'single', 'double', 'singleAccounting', 'doubleAccounting' |
| strike        | 字体 <strike>删除线</strike> | true, false |
| outline       | 字体轮廓 | true, false |
| vertAlign     | 垂直对齐 | 'superscript', 'subscript'

### 对齐

```javascript
// 将单元格对齐方式设置为左上，中间居中，右下
ws.getCell('A1').alignment = { vertical: 'top', horizontal: 'left' };
ws.getCell('B1').alignment = { vertical: 'middle', horizontal: 'center' };
ws.getCell('C1').alignment = { vertical: 'bottom', horizontal: 'right' };

// 将单元格设置为自动换行
ws.getCell('D1').alignment = { wrapText: true };

// 将单元格缩进设置为1
ws.getCell('E1').alignment = { indent: 1 };

// 将单元格文本旋转设置为向上30deg，向下45deg和垂直文本
ws.getCell('F1').alignment = { textRotation: 30 };
ws.getCell('G1').alignment = { textRotation: -45 };
ws.getCell('H1').alignment = { textRotation: 'vertical' };
```

**有效的对齐属性值**

| 水平的       | 垂直    | 文本换行 | 自适应 | 缩进  | 阅读顺序 | 文本旋转 |
| ---------------- | ----------- | -------- | ----------- | ------- | ------------ | ------------ |
| left             | top         | true     | true        | integer | rtl          | 0 to 90      |
| center           | middle      | false    | false       |         | ltr          | -1 to -90    |
| right            | bottom      |          |             |         |              | vertical     |
| fill             | distributed |          |             |         |              |              |
| justify          | justify     |          |             |         |              |              |
| centerContinuous |             |          |             |         |              |              |
| distributed      |             |          |             |         |              |              |


### 边框

```javascript
// 在A1周围设置单个细边框
ws.getCell('A1').border = {
  top: {style:'thin'},
  left: {style:'thin'},
  bottom: {style:'thin'},
  right: {style:'thin'}
};

// 在A3周围设置双细绿色边框
ws.getCell('A3').border = {
  top: {style:'double', color: {argb:'FF00FF00'}},
  left: {style:'double', color: {argb:'FF00FF00'}},
  bottom: {style:'double', color: {argb:'FF00FF00'}},
  right: {style:'double', color: {argb:'FF00FF00'}}
};

// 在A5中设置厚红十字边框
ws.getCell('A5').border = {
  diagonal: {up: true, down: true, style:'thick', color: {argb:'FFFF0000'}}
};
```

**有效边框样式**

* thin
* dotted
* dashDot
* hair
* dashDotDot
* slantDashDot
* mediumDashed
* mediumDashDotDot
* mediumDashDot
* medium
* double
* thick

### 填充

```javascript
// 用红色深色垂直条纹填充A1
ws.getCell('A1').fill = {
  type: 'pattern',
  pattern:'darkVertical',
  fgColor:{argb:'FFFF0000'}
};

// 在A2中填充深黄色格子和蓝色背景
ws.getCell('A2').fill = {
  type: 'pattern',
  pattern:'darkTrellis',
  fgColor:{argb:'FFFFFF00'},
  bgColor:{argb:'FF0000FF'}
};

// 从左到右用蓝白蓝渐变填充A3
ws.getCell('A3').fill = {
  type: 'gradient',
  gradient: 'angle',
  degree: 0,
  stops: [
    {position:0, color:{argb:'FF0000FF'}},
    {position:0.5, color:{argb:'FFFFFFFF'}},
    {position:1, color:{argb:'FF0000FF'}}
  ]
};


// 从中心开始用红绿色渐变填充A4
ws.getCell('A4').fill = {
  type: 'gradient',
  gradient: 'path',
  center:{left:0.5,top:0.5},
  stops: [
    {position:0, color:{argb:'FFFF0000'}},
    {position:1, color:{argb:'FF00FF00'}}
  ]
};
```

#### 填充模式

| 属性 | 是否需要 | 描述 |
| -------- | -------- | ----------- |
| type     | Y        | 值: `'pattern'`<br/>指定此填充使用模式 |
| pattern  | Y        | 指定模式类型 (查看下面 <a href="#有效模式类型">有效模式类型</a> ) |
| fgColor  | N        | 指定图案前景色。默认为黑色。 |
| bgColor  | N        | 指定图案背景色。默认为白色。 |

**有效模式类型**

* none
* solid
* darkGray
* mediumGray
* lightGray
* gray125
* gray0625
* darkHorizontal
* darkVertical
* darkDown
* darkUp
* darkGrid
* darkTrellis
* lightHorizontal
* lightVertical
* lightDown
* lightUp
* lightGrid
* lightTrellis

#### 渐变填充

| 属性 | 是否需要 | 描述 |
| -------- | -------- | ----------- |
| type     | Y        | 值: `'gradient'`<br/>指定此填充使用渐变 |
| gradient | Y        | 指定渐变类型。`['angle'，'path']` 之一 |
| degree   | angle    | 对于“角度”渐变，指定渐变的方向。`0` 是从左到右。值从 1-359 顺时针旋转方向 |
| center   | path     | 对于“路径”渐变。指定路径起点的相对坐标。“左”和“顶”值的范围是 0 到 1 |
| stops    | Y        | 指定渐变颜色序列。是包含位置和颜色（从位置 0 开始到位置 1 结束）的对象的数组。中间位置可用于指定路径上的其他颜色。 |

**注意事项**

使用上面的接口，可能会创建使用XLSX编辑器程序无法实现的渐变填充效果。例如，Excel 仅支持0、45、90 和 135 的角度梯度。类似地，stops 的顺序也可能受到 UI 的限制，其中位置 [0,1] 或[0,0.5,1] 是唯一的选择。请谨慎处理此填充，以确保目标 XLSX 查看器支持该填充。

### 富文本

现在，单个单元格支持RTF文本或单元格格式化。富文本值可以控制文本值内任意数量的子字符串的字体属性。有关支持哪些字体属性的详细信息，请参见<a href="font">字体</a>。

```javascript

ws.getCell('A1').value = {
  'richText': [
    {'font': {'size': 12,'color': {'theme': 0},'name': 'Calibri','family': 2,'scheme': 'minor'},'text': 'This is '},
    {'font': {'italic': true,'size': 12,'color': {'theme': 0},'name': 'Calibri','scheme': 'minor'},'text': 'a'},
    {'font': {'size': 12,'color': {'theme': 1},'name': 'Calibri','family': 2,'scheme': 'minor'},'text': ' '},
    {'font': {'size': 12,'color': {'argb': 'FFFF6600'},'name': 'Calibri','scheme': 'minor'},'text': 'colorful'},
    {'font': {'size': 12,'color': {'theme': 1},'name': 'Calibri','family': 2,'scheme': 'minor'},'text': ' text '},
    {'font': {'size': 12,'color': {'argb': 'FFCCFFCC'},'name': 'Calibri','scheme': 'minor'},'text': 'with'},
    {'font': {'size': 12,'color': {'theme': 1},'name': 'Calibri','family': 2,'scheme': 'minor'},'text': ' in-cell '},
    {'font': {'bold': true,'size': 12,'color': {'theme': 1},'name': 'Calibri','family': 2,'scheme': 'minor'},'text': 'format'}
  ]
};

expect(ws.getCell('A1').text).to.equal('This is a colorful text with in-cell format');
expect(ws.getCell('A1').type).to.equal(Excel.ValueType.RichText);

```

### 单元格保护

可以使用保护属性来修改单元级别保护。

```javascript
ws.getCell('A1').protection = {
  locked: false,
  hidden: true,
};
```

**支持的保护属性**

| 属性 | 默认值 | 描述 |
| -------- | ------- | ----------- |
| locked   | `true`    | 指定在工作表受保护的情况下是否将单元格锁定。 |
| hidden   | `false`   | 指定如果工作表受保护，则单元格的公式是否可见。 |

## 条件格式化

条件格式化允许工作表根据单元格值或任意公式显示特定的样式，图标等。

条件格式设置规则是在工作表级别添加的，通常会覆盖一系列单元格。

可以将多个规则应用于给定的单元格范围，并且每个规则都将应用自己的样式。

如果多个规则影响给定的单元格，则规则优先级值将确定如果竞争样式冲突，则哪个规则胜出。优先级值较低的规则获胜。如果没有为给定规则指定优先级值，ExcelJS 将按升序分配它们。

注意：目前，仅支持条件格式设置规则的子集。具体来说，只有格式规则不需要 &lt;extLst&gt 元素内的 XML 呈现。这意味着不支持数据集和三个特定的图标集（3Triangles，3Stars，5Boxes）。

```javascript
// 根据行和列为偶数或奇数向 A1:E7 添加一个棋盘图案
worksheet.addConditionalFormatting({
  ref: 'A1:E7',
  rules: [
    {
      type: 'expression',
      formulae: ['MOD(ROW()+COLUMN(),2)=0'],
      style: {fill: {type: 'pattern', pattern: 'solid', bgColor: {argb: 'FF00FF00'}}},
    }
  ]
})
```

**支持的条件格式设置规则类型**

| 类型         | 描述 |
| ------------ | ----------- |
| expression   | 任何自定义功能均可用于激活规则。 |
| cellIs       | 使用指定的运算符将单元格值与提供的公式进行比较 |
| top10        | 将格式化应用于值在顶部（或底部）范围内的单元格 |
| aboveAverage | 将格式化应用于值高于（或低于）平均值的单元格 |
| colorScale   | 根据其值在范围内的位置将彩色背景应用于单元格 |
| iconSet      | 根据值将一系列图标之一添加到单元格 |
| containsText | 根据单元格是否为特定文本来应用格式 |
| timePeriod   | 根据单元格日期时间值是否在指定范围内应用格式 |

### 表达式

| 属性    | 可选 | 默认值 | 描述 |
| -------- | -------- | ------- | ----------- |
| type     |          |         | `'expression'` |
| priority | Y        | &lt;auto&gt;  | 确定样式的优先顺序 |
| formulae |          |         | 1个包含真/假值的公式字符串数组。要引用单元格值，请使用左上角的单元格地址 |
| style    |          |         | 公式返回 `true` 时要应用的样式结构 |

### Cell Is

| 属性    | 可选 | 默认值 | 描述 |
| -------- | -------- | ------- | ----------- |
| type     |          |         | `'cellIs'` |
| priority | Y        | &lt;auto&gt;  | 确定样式的优先顺序 |
| operator |          |         | 如何将单元格值与公式结果进行比较 |
| formulae |          |         | 1个公式字符串数组，返回要与每个单元格进行比较的值 |
| style    |          |         | 如果比较返回 `true`，则应用样式结构 |

**Cell Is 运算符**

| 运算    | 描述 |
| ----------- | ----------- |
| equal       | 如果单元格值等于公式值，则应用格式 |
| greaterThan | 如果单元格值大于公式值，则应用格式 |
| lessThan    | 如果单元格值小于公式值，则应用格式 |
| between     | 如果单元格值在两个公式值之间（包括两个值），则应用格式 |


### Top 10

| 属性    | 可选 | 默认值 | 描述 |
| -------- | -------- | ------- | ----------- |
| type     |          |         | `'top10'` |
| priority | Y        | &lt;auto&gt;  | 确定样式的优先顺序 |
| rank     | Y        | 10      | 指定格式中包含多少个顶部（或底部）值 |
| percent  | Y        | `false`   | 如果为 true，则等级字段为百分比，而不是绝对值 |
| bottom   | Y        | `false`   | 如果为 true，则包含最低值而不是最高值 |
| style    |          |         | 如果比较返回 true，则应用样式结构 |

### 高于平均值

| 属性         | 可选 | 默认值 | 描述 |
| ------------- | -------- | ------- | ----------- |
| type          |          |         | `'aboveAverage'` |
| priority      | Y        | &lt;auto&gt;  | 确定样式的优先顺序 |
| aboveAverage  | Y        | `false`   | 如果为 true，则等级字段为百分比，而不是绝对值 |
| style         |          |         | 如果比较返回 true，则应用样式结构 |

### 色阶

| 属性         | 可选 | 默认值 | 描述 |
| ------------- | -------- | ------- | ----------- |
| type          |          |         | `'colorScale'` |
| priority      | Y        | &lt;auto&gt;  | 确定样式的优先顺序 |
| cfvo          |          |         | 2到5个条件格式化值对象的数组，指定值范围内的航路点 |
| color         |          |         | 在给定的航路点使用的相应颜色数组 |
| style         |          |         | 如果比较返回 true，则应用样式结构 |

### 图标集

| 属性         | 可选 | 默认值 | 描述 |
| ------------- | -------- | ------- | ----------- |
| type          |          |         | `'iconSet'` |
| priority      | Y        | &lt;auto&gt;  | 确定样式的优先顺序 |
| iconSet       | Y        | 3TrafficLights | 设置使用的图标名称 |
| showValue     |          | true    | 指定应用范围内的单元格是显示图标和单元格值，还是仅显示图标 |
| reverse       |          | false   | 指定是否以保留顺序显示 `iconSet` 中指定的图标集中的图标。 如果 `custom` 等于 `true`，则必须忽略此值 |
| custom        |          | false   | 指定是否使用自定义图标集 |
| cfvo          |          |         | 2到5个条件格式化值对象的数组，指定值范围内的航路点 |
| style         |          |         | 如果比较返回 true，则应用样式结构 |

### 数据条

| 字段      | 可选 | 默认值 | 描述 |
| ---------- | -------- | ------- | ----------- |
| type       |          |         | `'dataBar'` |
| priority   | Y        | &lt;auto&gt;  | 确定样式的优先顺序 |
| minLength  |          | 0       | 指定此条件格式范围内最短数据条的长度 |
| maxLength  |          | 100     | 指定此条件格式范围内最长数据条的长度 |
| showValue  |          | true    | 指定条件格式范围内的单元格是否同时显示数据条和数值或数据条 |
| gradient   |          | true    | 指定数据条是否具有渐变填充 |
| border     |          | true    | 指定数据条是否有边框 |
| negativeBarColorSameAsPositive  |                | true        | 指定数据条是否具有与正条颜色不同的负条颜色 |
| negativeBarBorderColorSameAsPositive  |          | true        | 指定数据条的负边框颜色是否不同于正边框颜色 |
| axisPosition  |       | 'auto'             | 指定数据条的轴位置 |
| direction  |          | 'leftToRight'      | 指定数据条的方向 |
| cfvo          |          |         | 2 到 5 个条件格式化值对象的数组，指定值范围内的航路点 |
| style         |          |         | 如果比较返回 true，则应用样式结构 |

### 包含文字

| 属性    | 可选 | 默认值 | 描述 |
| -------- | -------- | ------- | ----------- |
| type     |          |         | `'containsText'` |
| priority | Y        | &lt;auto&gt;  | 确定样式的优先顺序 |
| operator |          |         | 文本比较类型 |
| text     |          |         | 要搜索的文本 |
| style    |          |         | 如果比较返回 true，则应用样式结构 |

**包含文本运算符**

| 运算符          | 描述 |
| ----------------- | ----------- |
| containsText      | 如果单元格值包含在 `text` 字段中指定的值，则应用格式 |
| containsBlanks    | 如果单元格值包含空格，则应用格式 |
| notContainsBlanks | 如果单元格值不包含空格，则应用格式 |
| containsErrors    | 如果单元格值包含错误，则应用格式 |
| notContainsErrors | 如果单元格值不包含错误，则应用格式 |

### 时间段

| 属性      | 可选 | 默认值 | 描述 |
| ---------- | -------- | ------- | ----------- |
| type       |          |         | `'timePeriod'` |
| priority   | Y        | &lt;auto&gt;  | 确定样式的优先顺序 |
| timePeriod |          |         | 比较单元格值的时间段 |
| style      |          |         | 如果比较返回 true，则应用样式结构 |

**时间段**

| 时间段       | 描述 |
| ----------------- | ----------- |
| lastWeek          | 如果单元格值落在最后一周内，则应用格式 |
| thisWeek          | 如果单元格值在本周下降，则应用格式 |
| nextWeek          | 如果单元格值在下一周下降，则应用格式 |
| yesterday         | 如果单元格值等于昨天，则应用格式 |
| today             | 如果单元格值等于今天，则应用格式 |
| tomorrow          | 如果单元格值等于明天，则应用格式 |
| last7Days         | 如果单元格值在过去7天之内，则应用格式 |
| lastMonth         | 如果单元格值属于上个月，则应用格式 |
| thisMonth         | 如果单元格值在本月下降，则应用格式 |
| nextMonth         | 如果单元格值在下个月下降，则应用格式 |


## 大纲级别

Excel 支持大纲；行或列可以根据用户希望查看的详细程度展开或折叠。

大纲级别可以在列设置中定义：
```javascript
worksheet.columns = [
  { header: 'Id', key: 'id', width: 10 },
  { header: 'Name', key: 'name', width: 32 },
  { header: 'D.O.B.', key: 'DOB', width: 10, outlineLevel: 1 }
];
```

或直接在行或列上
```javascript
worksheet.getColumn(3).outlineLevel = 1;
worksheet.getRow(3).outlineLevel = 1;
```

工作表大纲级别可以在工作表上设置
```javascript
// 设置列大纲级别
worksheet.properties.outlineLevelCol = 1;

// 设置行大纲级别
worksheet.properties.outlineLevelRow = 1;
```

注意：调整行或列上的大纲级别或工作表上的大纲级别将产生副作用，即还修改受属性更改影响的所有行或列的折叠属性。 例如。：
```javascript
worksheet.properties.outlineLevelCol = 1;

worksheet.getColumn(3).outlineLevel = 1;
expect(worksheet.getColumn(3).collapsed).to.be.true;

worksheet.properties.outlineLevelCol = 2;
expect(worksheet.getColumn(3).collapsed).to.be.false;
```

大纲属性可以在工作表上设置

```javascript
worksheet.properties.outlineProperties = {
  summaryBelow: false,
  summaryRight: false,
};
```

## 图片

将图像添加到工作表是一个分为两个步骤的过程。首先，通过 `addImage()` 函数将图像添加到工作簿中，该函数还将返回 `imageId` 值。然后，使用 `imageId`，可以将图像作为平铺背景或覆盖单元格区域添加到工作表中。

注意：从此版本开始，不支持调整或变换图像。

### 将图片添加到工作簿

`Workbook.addImage` 函数支持按文件名或按 `Buffer` 添加图像。请注意，在两种情况下，都必须指定扩展名。有效的扩展名包括 “jpeg”，“png”，“gif”。

```javascript
// 通过文件名将图像添加到工作簿
var imageId1 = workbook.addImage({
  filename: 'path/to/image.jpg',
  extension: 'jpeg',
});

// 通过 buffer 将图像添加到工作簿
var imageId2 = workbook.addImage({
  buffer: fs.readFileSync('path/to.image.png'),
  extension: 'png',
});

// 通过 base64  将图像添加到工作簿
var myBase64Image = "data:image/png;base64,iVBORw0KG...";
var imageId2 = workbook.addImage({
  base64: myBase64Image,
  extension: 'png',
});
```

### 将图片添加到工作表背景

使用 `Workbook.addImage` 中的图像 `ID`，可以使用 `addBackgroundImage` 函数设置工作表的背景

```javascript
// 设置背景
worksheet.addBackgroundImage(imageId1);
```

### 在一定范围内添加图片

使用 `Workbook.addImage` 中的图像 `ID`，可以将图像嵌入工作表中以覆盖一定范围。从该范围计算出的坐标将覆盖从第一个单元格的左上角到第二个单元格的右下角。

```javascript
// 在 B2:D6 上插入图片
worksheet.addImage(imageId2, 'B2:D6');
```

使用结构而不是范围字符串，可以部分覆盖单元格。

请注意，为此使用的坐标系基于零，因此 A1 的左上角将为 `{col：0，row：0}`。单元格的分数可以通过使用浮点数来指定，例如 A1 的中点是 `{col：0.5，row：0.5}`。

```javascript
// 在 B2:D6 的一部分上插入图像
worksheet.addImage(imageId2, {
  tl: { col: 1.5, row: 1.5 },
  br: { col: 3.5, row: 5.5 }
});
```

单元格区域还可以具有属性 `"editAs"`，该属性将控制将图像锚定到单元格的方式。它可以具有以下值之一：

| 值     | 描述 |
| --------- | ----------- |
| `undefined` | 它指定使图像将根据单元格移动和调整其大小 |
| `oneCell`   | 这是默认值。图像将与单元格一起移动，但大小不变动 |
| `absolute`  | 图像将不会随着单元格移动或调整大小 |

```javascript
ws.addImage(imageId, {
  tl: { col: 0.1125, row: 0.4 },
  br: { col: 2.101046875, row: 3.4 },
  editAs: 'oneCell'
});
```

### 将图片添加到单元格

您可以将图像添加到单元格，然后以 96dpi 定义其宽度和高度（以像素为单位）。

```javascript
worksheet.addImage(imageId2, {
  tl: { col: 0, row: 0 },
  ext: { width: 500, height: 200 }
});
```

### 添加带有超链接的图片

您可以将带有超链接的图像添加到单元格，并在图像范围内定义超链接。

```javascript
worksheet.addImage(imageId2, {
  tl: { col: 0, row: 0 },
  ext: { width: 500, height: 200 },
  hyperlinks: {
    hyperlink: 'http://www.somewhere.com',
    tooltip: 'http://www.somewhere.com'
  }
});
```

## 工作表保护

可以通过添加密码来保护工作表免受修改。

```javascript
await worksheet.protect('the-password', options);
```

工作表保护也可以删除：

```javascript
worksheet.unprotect();
```


有关如何修改单个单元格保护的详细信息请查看 <a href="#单元格保护">单元格保护</a>。

**注意：** 当 `protect()` 函数返回一个 Promise 代表它是异步的，当前的实现在主线程上运行，并且在 CPU 上将使用平均大约 600 毫秒。可以通过设置 `spinCount` 进行调整，该值可用于使过程更快或更有弹性。

### 工作表保护选项

| 属性               | 默认值 | 描述 |
| ------------------- | ------- | ----------- |
| selectLockedCells   | `true`    | 允许用户选择锁定的单元格 |
| selectUnlockedCells | `true`    | 允许用户选择未锁定的单元格 |
| formatCells         | `false`   | 允许用户格式化单元格 |
| formatColumns       | `false`   | 允许用户格式化列 |
| formatRows          | `false`   | 允许用户格式化行 |
| insertRows          | `false`   | 允许用户插入行 |
| insertColumns       | `false`   | 允许用户插入列 |
| insertHyperlinks    | `false`   | 允许用户插入超链接 |
| deleteRows          | `false`   | 允许用户删除行 |
| deleteColumns       | `false`   | 允许用户删除列 |
| sort                | `false`   | 允许用户对数据进行排序 |
| autoFilter          | `false`   | 允许用户过滤表中的数据 |
| pivotTables         | `false`   | 允许用户使用数据透视表 |
| spinCount           | 100000  | 保护或取消保护时执行的哈希迭代次数 |


## 文件 I/O

### XLSX

#### 读 XLSX

```javascript
// 从文件读取
var workbook = new Excel.Workbook();
await workbook.xlsx.readFile(filename);
// ... 使用 workbook


// 从流读取
var workbook = new Excel.Workbook();
await workbook.xlsx.read(stream);
// ... 使用 workbook


// 从 buffer 加载
var workbook = new Excel.Workbook();
await workbook.xlsx.load(data);
// ... 使用 workbook
```

#### 写 XLSX

```javascript
// 写入文件
var workbook = createAndFillWorkbook();
await workbook.xlsx.writeFile(filename);

// 写入流
await workbook.xlsx.write(stream);

// 写入 buffer
const buffer = await workbook.xlsx.writeBuffer();
```

### CSV

#### 读 CSV

读取 CSV 文件时支持的选项。

| 属性            |  是否需要   |    类型     | 描述  |
| ---------------- | ----------- | ----------- | ----------- |
| dateFormats      |     N       |  Array      | 指定 dayjs 的日期编码格式。 |
| map              |     N       |  Function   | 自定义`Array.prototype.map()` 回调函数，用于处理数据。 |
| sheetName        |     N       |  String     | 指定工作表名称。 |
| parserOptions    |     N       |  Object     | [parseOptions 选项](https://c2fo.io/fast-csv/docs/parsing/options)  @fast-csv/format 模块以写入 csv 数据。 |

```javascript
// 从文件读取
var workbook = new Excel.Workbook();
const worksheet = await workbook.csv.readFile(filename);
// ... 使用 workbook 或 worksheet


// 从流中读取
var workbook = new Excel.Workbook();
const worksheet = await workbook.csv.read(stream);
// ... 使用 workbook 或 worksheet


// 从带有欧洲日期的文件中读取
var workbook = new Excel.Workbook();
var options = {
  dateFormats: ['DD/MM/YYYY']
};
const worksheet = await workbook.csv.readFile(filename, options);
// ... 使用 workbook 或 worksheet


// 从具有自定义值解析的文件中读取
var workbook = new Excel.Workbook();
var options = {
  map(value, index) {
    switch(index) {
      case 0:
        // 第1列是字符串
        return value;
      case 1:
        // 第2列是日期
        return new Date(value);
      case 2:
        // 第3列是公式值的JSON
        return JSON.parse(value);
      default:
        // 其余的是数字
        return parseFloat(value);
    }
  },
  // https://c2fo.io/fast-csv/docs/parsing/options
  parserOptions: {
    delimiter: '\t',
    quote: false,
  },
};
const worksheet = await workbook.csv.readFile(filename, options);
// ... 使用 workbook 或 worksheet
```

CSV 解析器使用 [fast-csv](https://www.npmjs.com/package/fast-csv) 读取CSV文件。传递给上述写入函数的选项中的 `formatterOptions` 将传递给 @fast-csv/format 模块以写入 csv 数据。 有关详细信息，请参阅 fast-csv README.md。

使用 npm 模块 [dayjs](https://www.npmjs.com/package/dayjs) 解析日期。如果未提供 `dateFormats` 数组，则使用以下 dateFormats：

* 'YYYY-MM-DD\[T\]HH:mm:ss'
* 'MM-DD-YYYY'
* 'YYYY-MM-DD'

请参阅 [dayjs CustomParseFormat 插件](https://github.com/iamkun/dayjs/blob/HEAD/docs/en/Plugin.md#customparseformat)，以获取有关如何构造 `dateFormat` 的详细信息。

#### 写 CSV

写入 CSV 文件时支持的选项。

| 属性            |  是否需要   |    类型     | 描述 |
| ---------------- | ----------- | ----------- | ----------- |
| dateFormat       |     N       |  String     | 指定 dayjs 的日期编码格式。 |
| dateUTC          |     N       |  Boolean    | 指定 ExcelJS 是否使用`dayjs.utc()`转换时区以解析日期。 |
| encoding         |     N       |  String     | 指定文件编码格式。 |
| includeEmptyRows |     N       |  Boolean    | 指定是否可以写入空行。 |
| map              |     N       |  Function   | 自定义`Array.prototype.map()` 回调函数，用于处理行值。 |
| sheetName        |     N       |  String     | 指定工作表名称。 |
| sheetId          |     N       |  Number     | 指定工作表 ID。 |
| formatterOptions |     N       |  Object     | [formatterOptions 选项](https://c2fo.io/fast-csv/docs/formatting/options/) @fast-csv/format 模块写入csv 数据。 |

```javascript

// 写入文件
var workbook = createAndFillWorkbook();
await workbook.csv.writeFile(filename);

// 写入流
// 请注意，您需要提供 sheetName 或 sheetId 以正确导入到 csv
await workbook.csv.write(stream, { sheetName: 'Page name' });

// 使用欧洲日期时间写入文件
var workbook = new Excel.Workbook();
var options = {
  dateFormat: 'DD/MM/YYYY HH:mm:ss',
  dateUTC: true, // 呈现日期时使用 utc
};
await workbook.csv.writeFile(filename, options);


// 使用自定义值格式写入文件
var workbook = new Excel.Workbook();
var options = {
  map(value, index) {
    switch(index) {
      case 0:
        // 第1列是字符串
        return value;
      case 1:
        // 第2列是日期
        return moment(value).format('YYYY-MM-DD');
      case 2:
        // 第3列是一个公式，只写结果
        return value.result;
      default:
        // 其余的是数字
        return value;
    }
  },
  // https://c2fo.io/fast-csv/docs/formatting/options
  formatterOptions: {
    delimiter: '\t',
    quote: false,
  },
};
await workbook.csv.writeFile(filename, options);

// 写入新 buffer
const buffer = await workbook.csv.writeBuffer();
```

CSV 解析器使用 [fast-csv](https://www.npmjs.com/package/fast-csv) 编写 CSV 文件。传递给上述写入函数的选项中的 `formatterOptions` 将传递给 @fast-csv/format 模块以写入 csv 数据。有关详细信息，请参阅 fast-csv README.md。

日期使用 npm 模块 [moment](https://www.npmjs.com/package/moment) 格式化。如果未提供 `dateFormat`，则使用 `moment.ISO_8601`。编写 CSV 时，您可以提供布尔值 `dateUTC` 为 `true`，以使 ExcelJS 解析日期，而无需使用 `moment.utc()` 自动转换时区。

### 流式 I/O

上面记录的文件 I/O 需要在内存中建立整个工作簿，然后才能写入文件。虽然方便，但是由于所需的内存量，它可能会限制文档的大小。

流写入器（或读取器）在生成工作簿或工作表数据时对其进行处理，然后将其转换为文件形式。通常，这在内存上效率要高得多，因为最终的内存占用量，甚至中间的内存占用量都比文档版本要紧凑得多，尤其是当您考虑到行和单元格对象一旦提交就被销毁时，尤其如此。

流式工作簿和工作表的接口几乎与文档版本相同，但实际存在一些细微差别：

* 将工作表添加到工作簿后，将无法将其删除。
* 提交行后，将无法再访问该行，因为该行将从工作表中删除。
* 不支持 `unMergeCells()`。

请注意，可以在不提交任何行的情况下构建整个工作簿。提交工作簿后，所有添加的工作表（包括所有未提交的行）将自动提交。但是，在这种情况下，与文档版本相比收效甚微。

#### 流式 XLSX

##### 流式 XLSX 写入器

流式 XLSX 写入器在 `ExcelJS.stream.xlsx` 命名空间中可用。

构造函数采用带有以下字段的可选 `options` 对象：

| 字段            | 描述 |
| ---------------- | ----------- |
| stream           | 指定要写入 XLSX 工作簿的可写流。 |
| filename         | 如果未指定流，则此字段指定要写入 XLSX 工作簿的文件的路径。 |
| useSharedStrings | 指定是否在工作簿中使用共享字符串。默认为 `false` |
| useStyles        | 指定是否将样式信息添加到工作簿。样式会增加一些性能开销。默认为 `false` |
| zip              | ExcelJS 内部传递给 [Archiver](https://github.com/archiverjs/node-archiver) 的 [Zip选项](https://www.archiverjs.com/global.html#ZipOptions)。默认值为 `undefined` |

如果在选项中未指定 `stream` 或 `filename`，则工作簿编写器将创建一个 StreamBuf 对象，该对象将 XLSX 工作簿的内容存储在内存中。可以通过属性 `workbook.stream` 访问此 StreamBuf 对象，该对象可用于通过 `stream.read()` 直接访问字节，或将内容通过管道传输到另一个流。

```javascript
// 使用样式和共享字符串构造流式 XLSX 工作簿编写器
var options = {
  filename: './streamed-workbook.xlsx',
  useStyles: true,
  useSharedStrings: true
};
var workbook = new Excel.stream.xlsx.WorkbookWriter(options);
```

通常，流式 XLSX 写入器的接口与上述文档工作簿（和工作表）相同，实际上行，单元格和样式对象是相同的。

但是有一些区别...

**构造**

如上所示，WorkbookWriter 通常将要求在构造函数中指定输出流或文件。

**提交数据**

当工作表行准备就绪时，应将其提交，以便可以释放行对象和内容。通常，这将在添加每一行时完成...

```javascript
worksheet.addRow({
   id: i,
   name: theName,
   etc: someOtherDetail
}).commit();
```

WorksheetWriter 在添加行时不提交行的原因是允许单元格跨行合并：
```javascript
worksheet.mergeCells('A1:B2');
worksheet.getCell('A1').value = 'I am merged';
worksheet.getCell('C1').value = 'I am not';
worksheet.getCell('C2').value = 'Neither am I';
worksheet.getRow(2).commit(); // now rows 1 and two are committed.
```

每个工作表完成后，还必须提交：

```javascript
// 完成添加数据。 提交工作表
worksheet.commit();
```

要完成 XLSX 文档，必须提交工作簿。 如果未提交工作簿中的任何工作表，则将在工作簿提交中自动提交它们。

```javascript
// 完成 workbook.
await workbook.commit();
// ... 流已被写入
```

# 浏览器

该库的一部分已被隔离，并经过测试可在浏览器环境中使用。

由于工作簿读写器的流式传输性质，因此未包括这些内容。只能使用基于文档的工作簿（有关详细信息，请参见 <a href="#创建工作簿">创建工作簿</a>）。

例如，在浏览器中使用 ExcelJS 的代码可查看 github 中的<a href="https://github.com/exceljs/exceljs/tree/master/spec/browser"> spec / browser </a>文件夹。

## 预捆绑

以下文件已预先捆绑在一起，并包含在 *dist* 文件夹中。

* exceljs.js
* exceljs.min.js

# 值类型

支持以下值类型。

## Null 值

Enum: `Excel.ValueType.Null`

空值表示没有值，通常在写入文件时将不存储（合并的单元格除外）。可用于从单元格中删除该值。例如：

```javascript
worksheet.getCell('A1').value = null;
```

## 合并单元格

Enum: `Excel.ValueType.Merge`

合并单元格是其值绑定到另一个“主”单元格的单元格。分配给合并单元将导致修改单元格。

## 数字值

Enum: `Excel.ValueType.Number`

一个数字值。

例如：

```javascript
worksheet.getCell('A1').value = 5;
worksheet.getCell('A2').value = 3.14159;
```

## 字符串值

Enum: `Excel.ValueType.String`

一个简单的文本字符串。

例如：

```javascript
worksheet.getCell('A1').value = 'Hello, World!';
```

## 日期值

Enum: `Excel.ValueType.Date`

日期值，由 JavaScript Date 类型表示。

例如：

```javascript
worksheet.getCell('A1').value = new Date(2017, 2, 15);
```

## 超链接值

Enum: `Excel.ValueType.Hyperlink`

具有文本和链接值的 URL。

例如：
```javascript
// 链接到网络
worksheet.getCell('A1').value = {
  text: 'www.mylink.com',
  hyperlink: 'http://www.mylink.com',
  tooltip: 'www.mylink.com'
};

// 内部链接
worksheet.getCell('A1').value = { text: 'Sheet2', hyperlink: '#\'Sheet2\'!A1' };
```

## 公式值

Enum: `Excel.ValueType.Formula`

一个 Excel 公式，用于即时计算值。请注意，虽然单元格类型将为“公式”，但该单元格可能具有一个有效类型值，该值将从结果值中得出。

请注意，ExcelJS 无法处理公式以生成结果，必须提供该公式。

例如：

```javascript
worksheet.getCell('A3').value = { formula: 'A1+A2', result: 7 };
```

单元格还支持便捷的获取器，以访问公式和结果：

```javascript
worksheet.getCell('A3').formula === 'A1+A2';
worksheet.getCell('A3').result === 7;
```

### 共享公式

共享的公式通过减少工作表 xml 中文本的重复来增强 xlsx 文档的压缩。范围中左上角的单元格是指定的母版，它将保留该范围内的所有其他单元格都将引用的公式。然后，其他“从属”单元格可以引用此主单元格，而不必再次重新定义整个公式。请注意，主公式将以常用的 Excel 方式转换为从属单元格，以便对其他单元格的引用将根据从属单元相对于主单元的偏移量向右下移。例如：如果主单元格A2具有引用A1的公式，则如果单元格B2共享A2的公式，则它将引用B1。

可以将主公式与该范围内的从属单元格一起分配给该单元格

```javascript
worksheet.getCell('A2').value = {
  formula: 'A1',
  result: 10,
  shareType: 'shared',
  ref: 'A2:B3'
};
```

可以使用新的值形式将共享公式分配给单元格：

```javascript
worksheet.getCell('B2').value = { sharedFormula: 'A2', result: 10 };
```

这指定单元格B2是将从A2中的公式派生的公式，其结果为10。

公式便捷获取器会将A2中的公式转换为B2中应具有的公式：

```javascript
expect(worksheet.getCell('B2').formula).to.equal('B1');
```

可以使用 `fillFormula` 方法将共享的公式分配到工作表中：

```javascript
// 将 A1 设置为起始编号
worksheet.getCell('A1').value = 1;

// 从 A1 开始以递增计数将 A2 填充到 A10
worksheet.fillFormula('A2:A10', 'A1+1', [2,3,4,5,6,7,8,9,10]);
```

`fillFormula` 也可以使用回调函数来计算每个单元格的值

```javascript
// 从A1开始以递增计数将 A2 填充到 A100
worksheet.fillFormula('A2:A100', 'A1+1', (row, col) => row);
```

### 公式类型

要区分真正的和转换后的公式单元格，请使用 FormulaType getter：

```javascript
worksheet.getCell('A3').formulaType === Enums.FormulaType.Master;
worksheet.getCell('B3').formulaType === Enums.FormulaType.Shared;
```

公式类型具有以下值：

| 名称                       |  值  |
| -------------------------- | ------- |
| Enums.FormulaType.None     |   0     |
| Enums.FormulaType.Master   |   1     |
| Enums.FormulaType.Shared   |   2     |

### 数组公式

在 Excel 中表示共享公式的一种新方法是数组公式。以这种形式，主单元格是唯一包含与公式有关的任何信息的单元格。它包含 shareType 'array' 以及适用于其的单元格范围以及将要复制的公式。其余单元格是具有常规值的常规单元格。

注意：数组公式不会以共享公式的方式转换。因此，如果主单元A2引用A1，则从单元B2也将引用A1。

例如：
```javascript
// 将数组公式分配给 A2:B3
worksheet.getCell('A2').value = {
  formula: 'A1',
  result: 10,
  shareType: 'array',
  ref: 'A2:B3'
};

// 可能没有必要填写工作表中的其余值
```

`fillFormula` 方法也可以用于填充数组公式

```javascript
// 用数组公式 "A1" 填充 A2:B3
worksheet.fillFormula('A2:B3', 'A1', [1,1,1,1], 'array');
```


## 富文本值

Enum: `Excel.ValueType.RichText`

样式丰富的文本。

例如：
```javascript
worksheet.getCell('A1').value = {
  richText: [
    { text: 'This is '},
    {font: {italic: true}, text: 'italic'},
  ]
};
```

## 布尔值

Enum: `Excel.ValueType.Boolean`

例如：

```javascript
worksheet.getCell('A1').value = true;
worksheet.getCell('A2').value = false;
```

## 错误值

Enum: `Excel.ValueType.Error`

例如：

```javascript
worksheet.getCell('A1').value = { error: '#N/A' };
worksheet.getCell('A2').value = { error: '#VALUE!' };
```

当前有效的错误文本值为：

| 名称                           | 值       |
| ------------------------------ | ----------- |
| Excel.ErrorValue.NotApplicable | #N/A        |
| Excel.ErrorValue.Ref           | #REF!       |
| Excel.ErrorValue.Name          | #NAME?      |
| Excel.ErrorValue.DivZero       | #DIV/0!     |
| Excel.ErrorValue.Null          | #NULL!      |
| Excel.ErrorValue.Value         | #VALUE!     |
| Excel.ErrorValue.Num           | #NUM!       |

# 接口变化

我们会尽一切努力创建一个良好的，一致的接口，该接口不会在版本之间不兼容，但令人遗憾的是，为了实现更大的利益，有时需要进行一些更改。

## 0.1.0

### Worksheet.eachRow

在 `Worksheet.eachRow` 的回调函数中的参数已被交换和更改；它是 `function(rowNumber，rowValues)`，现在是 `function(row，rowNumber)`，使它的外观更像 *underscore(`_.each`)方法，并且行对象优先于行号。*

### Worksheet.getRow

此函数已从返回稀疏的单元格数组更改为返回 `Row` 对象。这样可以访问行属性，并有助于管理行样式等。

仍可通过 `Worksheet.getRow(rowNumber).values;` 获得稀疏的单元格值的数组。

## 0.1.1

### cell.model

`cell.styles` 重命名为 `cell.style`

## 0.2.44

从 Bluebird 切换到 Node 原生 Promise 的函数返回的 Promise 如果依赖 Bluebird 的额外功能，则可能会破坏调用代码。

为了减少这种情况的出现，在0.3.0中添加了以下两个更改：

* 默认情况下使用功能更全且仍与浏览器兼容的 promise lib。 该库支持 Bluebird 的许多功能，但占用空间少得多。
* 注入其他 Promise 实现的选项。有关更多详细信息，请参见<a href="#配置">配置</a>部分。



# 配置

ExcelJS现在支持对 Promise 库的依赖项注入。您可以通过在模块中包含以下代码来还原 Bluebird Promise。

```javascript
ExcelJS.config.setValue('promise', require('bluebird'));
```

请注意：我已经使用 bluebird 专门测试了 ExcelJS（直到最近，这是它使用的库）。根据我所做的测试，它不适用于 Q。

# 注意事项

## Dist 文件夹

在发布此模块之前，先对源代码进行编译和其他处理，然后再将它们放置在 *dist/* 文件夹中。该自述文件标识两个文件-浏览器捆绑和压缩版本。除了在 package.json 中指定为  `"main"` 的文件外，不能保证 *dist/* 文件夹的其他内容。


# 已知的问题

## 使用 Puppeteer 进行测试

该 lib 中包含的测试套件包括一个在无头浏览器中执行的小脚本，以验证捆绑的软件包。 在撰写本文时，其表现出该测试在 Windows Linux 子系统中不能很好地进行。

因此，可以通过存在名为 *.disable-test-browser* 的文件来禁用浏览器测试。

```bash
sudo apt-get install libfontconfig
```

## splice 与合并

如果任何 `splice` 操作影响合并的单元格，则合并组将无法正确移动

# 发布历史

| 版本 | 变化 |
| ------- | ------- |
| 0.0.9   | <ul><li><a href="#数字格式">数字格式</a></li></ul> |
| 0.1.0   | <ul><li>Bug 修复<ul><li>"&lt;" and "&gt;" 在 xlsx 中正确呈现的文本字符</li></ul></li><li><a href="#列">更好的列控制</a></li><li><a href="#行">更好的行控制</a></li></ul> |
| 0.1.1   | <ul><li>Bug 修复<ul><li>可以将更多文本数据正确写入xml（包括文本，超链接，公式结果和格式代码）</li><li>更好的日期格式代码识别</li></ul></li><li><a href="#字体">单元格字体样式</a></li></ul> |
| 0.1.2   | <ul><li>修复了 zip 写入时潜在的竞争条件</li></ul> |
| 0.1.3   | <ul><li><a href="#对齐">单元格对齐样式</a></li><li><a href="#行">行高</a></li><li>一些内部重构</li></ul> |
| 0.1.5   | <ul><li>Bug 修复<ul><li>现在可以在一本工作簿中处理10个或更多工作表</li><li>正确添加并引用了 theme1.xml 文件</li></ul></li><li><a href="#边框">单元格边框</a></li></ul> |
| 0.1.6   | <ul><li>Bug 修复<ul><li>XLSX 文件中包含更兼容的 theme1.xml</li></ul></li><li><a href="#填充">单元格填充</a></li></ul> |
| 0.1.8   | <ul><li>Bug 修复<ul><li>XLSX 文件中包含更兼容的theme1.xml</li><li>修复文件名大小写问题</li></ul></li><li><a href="#填充">单元格填充</a></li></ul> |
| 0.1.9   | <ul><li>Bug 修复<ul><li>添加了 docProps 文件以满足 Mac Excel 用户</li><li>修复文件名大小写问题</li><li>修复工作表 ID 问题</li></ul></li><li><a href="#设置工作薄属性">核心工作簿属性</a></li></ul> |
| 0.1.10  | <ul><li>Bug 修复<ul><li>处理找不到文件错误</li></ul></li><li><a href="#csv">CSV 文件</a></li></ul> |
| 0.1.11  | <ul><li>Bug 修复<ul><li>修复垂直中间对齐问题</li></ul></li><li><a href="#样式">行与列样式</a></li><li><a href="#行">`Worksheet.eachRow` 支持选项参数</a></li><li><a href="#行">`Row.eachCell` 支持选项参数</a></li><li><a href="#列">新的方法 `Column.eachCell`</a></li></ul> |
| 0.2.0   | <ul><li><a href="#streaming-xlxs-writer">Streaming XLSX Writer</a><ul><li>At long last ExcelJS can support writing massive XLSX files in a scalable memory efficient manner. Performance has been optimised and even smaller spreadsheets can be faster to write than the document writer. Options have been added to control the use of shared strings and styles as these can both have a considerable effect on performance</li></ul></li><li><a href="#rows">Worksheet.lastRow</a><ul><li>Access the last editable row in a worksheet.</li></ul></li><li><a href="#rows">Row.commit()</a><ul><li>For streaming writers, this method commits the row (and any previous rows) to the stream. Committed rows will no longer be editable (and are typically deleted from the worksheet object). For Document type workbooks, this method has no effect.</li></ul></li></ul> |
| 0.2.2   | <ul><li><a href="https://pbs.twimg.com/profile_images/2933552754/fc8c70829ee964c5542ae16453503d37.jpeg">One Billion Cells</a><ul><li>Achievement Unlocked: A simple test using ExcelJS has created a spreadsheet with 1,000,000,000 cells. Made using random data with 100,000,000 rows of 10 cells per row. I cannot validate the file yet as Excel will not open it and I have yet to implement the streaming reader but I have every confidence that it is good since 1,000,000 rows loads ok.</li></ul></li></ul> |
| 0.2.3   | <ul><li>Bug Fixes<ul><li><a href="https://github.com/exceljs/exceljs/issues/18">Merge Cell Styles</a><ul><li>Merged cells now persist (and parse) their styles.</li></ul></li></ul></li><li><a href="#streaming-xlxs-writer">Streaming XLSX Writer</a><ul><li>At long last ExcelJS can support writing massive XLSX files in a scalable memory efficient manner. Performance has been optimised and even smaller spreadsheets can be faster to write than the document writer. Options have been added to control the use of shared strings and styles as these can both have a considerable effect on performance</li></ul></li><li><a href="#rows">Worksheet.lastRow</a><ul><li>Access the last editable row in a worksheet.</li></ul></li><li><a href="#rows">Row.commit()</a><ul><li>For streaming writers, this method commits the row (and any previous rows) to the stream. Committed rows will no longer be editable (and are typically deleted from the worksheet object). For Document type workbooks, this method has no effect.</li></ul></li></ul> |
| 0.2.4   | <ul><li>Bug Fixes<ul><li><a href="https://github.com/exceljs/exceljs/issues/27">Worksheets with Ampersand Names</a><ul><li>Worksheet names are now xml-encoded and should work with all xml compatible characters</li></ul></li></ul></li><li><a href="#rows">Row.hidden</a> & <a href="#columns">Column.hidden</a><ul><li>Rows and Columns now support the hidden attribute.</li></ul></li><li><a href="#worksheet">Worksheet.addRows</a><ul><li>New function to add an array of rows (either array or object form) to the end of a worksheet.</li></ul></li></ul> |
| 0.2.6   | <ul><li>Bug Fixes<ul><li><a href="https://github.com/exceljs/exceljs/issues/87">invalid signature: 0x80014</a>: Thanks to <a href="https://github.com/hasanlussa">hasanlussa</a> for the PR</li></ul></li><li><a href="#defined-names">Defined Names</a><ul><li>Cells can now have assigned names which may then be used in formulas.</li></ul></li><li>Converted Bluebird.defer() to new Bluebird(function(resolve, reject){}). Thanks to user <a href="https://github.com/Nishchit14">Nishchit</a> for the Pull Request</li></ul> |
| 0.2.7   | <ul><li><a href="#data-validations">Data Validations</a><ul><li>Cells can now define validations that controls the valid values the cell can have</li></ul></li></ul> |
| 0.2.8   | <ul><li><a href="rich-text">Rich Text Value</a><ul><li>Cells now support <b><i>in-cell</i></b> formatting - Thanks to <a href="https://github.com/pvadam">Peter ADAM</a></li></ul></li><li>Fixed typo in README - Thanks to <a href="https://github.com/MRdNk">MRdNk</a></li><li>Fixing emit in worksheet-reader - Thanks to <a href="https://github.com/alangunning">Alan Gunning</a></li><li>Clearer Docs - Thanks to <a href="https://github.com/miensol">miensol</a></li></ul> |
| 0.2.9   | <ul><li>Fixed "read property 'richText' of undefined error. Thanks to  <a href="https://github.com/james075">james075</a></li></ul> |
| 0.2.10  | <ul><li>Refactoring Complete. All unit and integration tests pass.</li></ul> |
| 0.2.11  | <ul><li><a href="#outline-level">Outline Levels</a>. Thanks to <a href="https://github.com/cricri">cricri</a> for the contribution.</li><li><a href="#worksheet-properties">Worksheet Properties</a></li><li>Further refactoring of worksheet writer.</li></ul> |
| 0.2.12  | <ul><li><a href="#worksheet-views">Sheet Views</a>. Thanks to <a href="https://github.com/cricri">cricri</a> again for the contribution.</li></ul> |
| 0.2.13  | <ul><li>Fix for <a href="https://github.com/exceljs/exceljs/issues">exceljs might be vulnerable for regular expression denial of service</a>. Kudos to <a href="https://github.com/yonjah">yonjah</a> and <a href="https://www.youtube.com/watch?v=wCfE-9bhY2Y">Josh Emerson</a> for the resolution.</li><li>Fix for <a href="https://github.com/exceljs/exceljs/issues/162">Multiple Sheets opens in 'Group' mode in Excel</a>. My bad - overzealous sheet view code.</li><li>Also fix for empty sheet generating invalid xlsx.</li></ul> |
| 0.2.14  | <ul><li>Fix for <a href="https://github.com/exceljs/exceljs/issues">exceljs might be vulnerable for regular expression denial of service</a>. Kudos to <a href="https://github.com/yonjah">yonjah</a> and <a href="https://www.youtube.com/watch?v=wCfE-9bhY2Y">Josh Emerson</a> for the resolution.</li><li>Fixed <a href="https://github.com/exceljs/exceljs/issues/162">Multiple Sheets opens in 'Group' mode in Excel</a> again. Added <a href="#workbook-views">Workbook views</a>.</li><li>Also fix for empty sheet generating invalid xlsx.</li></ul> |
| 0.2.15  | <ul><li>Added <a href="#page-setup">Page Setup Properties</a>. Thanks to <a href="https://github.com/jackkum">Jackkum</a> for the PR</li></ul> |
| 0.2.16  | <ul><li>New <a href="#page-setup">Page Setup</a> Property: Print Area</li></ul> |
| 0.2.17  | <ul><li>Merged <a href="https://github.com/exceljs/exceljs/pull/114">Fix a bug on phonetic characters</a>. This fixes an issue related to reading workbooks with phonetic text in. Note phonetic text is not properly supported yet - just properly ignored. Thanks to <a href="https://github.com/zephyrrider">zephyrrider</a> and <a href="https://github.com/gen6033">gen6033</a> for the contribution.</li></ul> |
| 0.2.18  | <ul><li>Merged <a href="https://github.com/exceljs/exceljs/pull/175">Fix regression #150: Stream API fails to write XLSX files</a>. Apologies for the regression! Thanks to <a href="https://github.com/danieleds">danieleds</a> for the fix.</li><li>Merged <a href="https://github.com/exceljs/exceljs/pull/114">Fix a bug on phonetic characters</a>. This fixes an issue related to reading workbooks with phonetic text in. Note phonetic text is not properly supported yet - just properly ignored. Thanks to <a href="https://github.com/zephyrrider">zephyrrider</a> and <a href="https://github.com/gen6033">gen6033</a> for the contribution.</li></ul> |
| 0.2.19  | <ul><li>Merged <a href="https://github.com/exceljs/exceljs/pull/119">Update xlsx.js #119</a>. This should make parsing more resilient to open-office documents. Thanks to <a href="https://github.com/nvitaterna">nvitaterna</a> for the contribution.</li></ul> |
| 0.2.20  | <ul><li>Merged <a href="https://github.com/exceljs/exceljs/pull/179">Changes from exceljs/exceljs#127 applied to latest version #179</a>. Fixes parsing of defined name values. Thanks to <a href="https://github.com/agdevbridge">agdevbridge</a> and <a href="https://github.com/priitliivak">priitliivak</a> for the contribution.</li></ul> |
| 0.2.21  | <ul><li>Merged <a href="https://github.com/exceljs/exceljs/pull/135">color tabs for worksheet-writer #135</a>. Modified the behaviour to print deprecation warning as tabColor has moved into options.properties. Thanks to <a href="https://github.com/ethanlook">ethanlook</a> for the contribution.</li></ul> |
| 0.2.22  | <ul><li>Merged <a href="https://github.com/exceljs/exceljs/pull/136">Throw legible error when failing Value.getType() #136</a>. Thanks to <a href="https://github.com/wulfsolter">wulfsolter</a> for the contribution.</li><li>Honourable mention to contributors whose PRs were fixed before I saw them:<ul><li><a href="https://github.com/haoliangyu">haoliangyu</a></li><li><a href="https://github.com/wulfsolter">wulfsolter</a></li></ul></li></ul> |
| 0.2.23  | <ul><li>Merged <a href="https://github.com/exceljs/exceljs/pull/137">Fall back to JSON.stringify() if unknown Cell.Type #137</a> with some modification. If a cell value is assigned to an unrecognisable javascript object, the stored value in xlsx and csv files will  be JSON stringified. Note that if the file is read again, no attempt will be made to parse the stringified JSON text. Thanks to <a href="https://github.com/wulfsolter">wulfsolter</a> for the contribution.</li></ul> |
| 0.2.24  | <ul><li>Merged <a href="https://github.com/exceljs/exceljs/pull/166">Protect cell fix #166</a>. This does not mean full support for protected cells merely that the parser is not confused by the extra xml. Thanks to <a href="https://github.com/jayflo">jayflo</a> for the contribution.</li></ul> |
| 0.2.25  | <ul><li>Added functions to delete cells, rows and columns from a worksheet. Modelled after the Array splice method, the functions allow cells, rows and columns to be deleted (and optionally inserted). See <a href="#columns">Columns</a> and <a href="#rows">Rows</a> for details.<br />Note: <a href="#splice-vs-merge">Not compatible with cell merges</a></li></ul> |
| 0.2.26  | <ul><li>Merged <a href="https://github.com/exceljs/exceljs/pull/184">Update border-xform.js #184</a>Border edges without style will be parsed and rendered as no-border. Thanks to <a href="https://github.com/skumarnk2">skumarnk2</a> for the contribution.</li></ul> |
| 0.2.27  | <ul><li>Merged <a href="https://github.com/exceljs/exceljs/pull/187">Pass views to worksheet-writer #187</a>. Now also passes views to worksheet-writer. Thanks to <a href="https://github.com/Temetz">Temetz</a> for the contribution.</li><li>Merged <a href="https://github.com/exceljs/exceljs/pull/189">Do not escape xml characters when using shared strings #189</a>. Fixing bug in shared strings. Thanks to <a href="https://github.com/tkirda">tkirda</a> for the contribution.</li></ul> |
| 0.2.28  | <ul><li>Merged <a href="https://github.com/exceljs/exceljs/pull/190">Fix tiny bug [Update hyperlink-map.js] #190</a>Thanks to <a href="https://github.com/lszlkss">lszlkss</a> for the contribution.</li><li>Merged <a href="https://github.com/exceljs/exceljs/pull/196">fix typo on sheet view showGridLines option #196</a> "showGridlines" should have been "showGridLines". Thanks to <a href="https://github.com/gadiaz1">gadiaz1</a> for the contribution.</li></ul> |
| 0.2.29  | <ul><li>Merged <a href="https://github.com/exceljs/exceljs/pull/199">Fire finish event instead of end event on write stream #199</a> and <a href="https://github.com/exceljs/exceljs/pull/200">Listen for finish event on zip stream instead of middle stream #200</a>. Fixes issues with stream completion events. Thanks to <a href="https://github.com/junajan">junajan</a> for the contribution.</li></ul> |
| 0.2.30  | <ul><li>Merged <a href="https://github.com/exceljs/exceljs/pull/201">Fix issue #178 #201</a>. Adds the following properties to workbook:<ul><li>title</li><li>subject</li><li>keywords</li><li>category</li><li>description</li><li>company</li><li>manager</li></ul>Thanks to <a href="https://github.com/stavenko">stavenko</a> for the contribution.</li></ul> |
| 0.2.31  | <ul><li>Merged <a href="https://github.com/exceljs/exceljs/pull/203">Fix issue #163: the "spans" attribute of the row element is optional #203</a>. Now xlsx parsing will handle documents without row spans. Thanks to <a href="https://github.com/arturas-vitkauskas">arturas-vitkauskas</a> for the contribution.</li></ul> |
| 0.2.32  | <ul><li>Merged <a href="https://github.com/exceljs/exceljs/pull/208">Fix issue 206 #208</a>. Fixes issue reading xlsx files that have been printed. Also adds "lastPrinted" property to Workbook. Thanks to <a href="https://github.com/arturas-vitkauskas">arturas-vitkauskas</a> for the contribution.</li></ul> |
| 0.2.33  | <ul><li>Merged <a href="https://github.com/exceljs/exceljs/pull/210">Allow styling of cells with no value. #210</a>. Includes Null type cells with style in the rendering parsing. Thanks to <a href="https://github.com/oferns">oferns</a> for the contribution.</li></ul> |
| 0.2.34  | <ul><li>Merged <a href="https://github.com/exceljs/exceljs/pull/212">Fix "Unexpected xml node in parseOpen" bug in LibreOffice documents for attributes dc:language and cp:revision #212</a>. Thanks to <a href="https://github.com/jessica-jordan">jessica-jordan</a> for the contribution.</li></ul> |
| 0.2.35  | <ul><li>Fixed <a href="https://github.com/exceljs/exceljs/issues/74">Getting a column/row count #74</a>. <a href="#worksheet-metrics">Worksheet</a> now has rowCount and columnCount properties (and actual variants), <a href="row">Row</a> has cellCount.</li></ul> |
| 0.2.36  | <ul><li>Merged <a href="https://github.com/exceljs/exceljs/pull/217">Stream reader fixes #217</a>. Thanks to <a href="https://github.com/kturney">kturney</a> for the contribution.</li></ul> |
| 0.2.37  | <ul><li>Merged <a href="https://github.com/exceljs/exceljs/pull/225">Fix output order of Sheet Properties #225</a>. Thanks to <a href="https://github.com/keeneym">keeneym</a> for the contribution.</li><li>Merged <a href="https://github.com/exceljs/exceljs/pull/231">remove empty worksheet[0] from _worksheets #231</a>. Thanks to <a href="https://github.com/pookong">pookong</a> for the contribution.</li><li>Merged <a href="https://github.com/exceljs/exceljs/pull/232">do not skip empty string in shared strings so that indexes match #232</a>. Thanks again to <a href="https://github.com/pookong">pookong</a> for the contribution.</li><li>Merged <a href="https://github.com/exceljs/exceljs/pull/233">use shared strings for streamed writes #233</a>. Thanks again to <a href="https://github.com/pookong">pookong</a> for the contribution.</li></ul> |
| 0.2.38  | <ul><li>Merged <a href="https://github.com/exceljs/exceljs/pull/236">Add a comment for issue #216 #236</a>. Thanks to <a href="https://github.com/jsalwen">jsalwen</a> for the contribution.</li><li>Merged <a href="https://github.com/exceljs/exceljs/pull/237">Start on support for 1904 based dates #237</a>. Fixed date handling in documents with the 1904 flag set. Thanks to <a href="https://github.com/holm">holm</a> for the contribution.</li></ul> |
| 0.2.39  | <ul><li>Merged <a href="https://github.com/exceljs/exceljs/pull/245">Stops Bluebird warning about unreturned promise #245</a>. Thanks to <a href="https://github.com/robinbullocks4rb">robinbullocks4rb</a> for the contribution. </li> <li> Merged <a href="https://github.com/exceljs/exceljs/pull/247">Added missing dependency: col-cache.js #247</a>. Thanks to <a href="https://github.com/Manish2005">Manish2005</a> for the contribution. </li> </ul> |
| 0.2.42  | <ul><li>Browser Compatible!<ul><li>Well mostly. I have added a browser sub-folder that contains a browserified bundle and an index.js that can be used to generate another. See <a href="#browser">Browser</a> section for details.</li></ul></li><li>Fixed corrupted theme.xml. Apologies for letting that through.</li><li>Merged <a href="https://github.com/exceljs/exceljs/pull/253">[BUGFIX] data validation formulae undefined #253</a>. Thanks to <a href="https://github.com/jayflo">jayflo</a> for the contribution.</li></ul> |
| 0.2.43  | <ul><li>Merged <a href="https://github.com/exceljs/exceljs/pull/255">added a (maybe partial) solution to issue 99. i wasn't able to create an appropriate test #255</a>. This fixes <a href="https://github.com/exceljs/exceljs/issues/99">Too few data or empty worksheet generate malformed excel file #99</a>. Thanks to <a href="https://github.com/mminuti">mminuti</a> for the contribution.</li></ul> |
| 0.2.44  | <ul><li>Reduced Dependencies.<ul><li>Goodbye lodash, goodbye bluebird. Minified bundle is now just over half what it was in the first version.</li></ul></li></ul> |
| 0.2.45  | <ul><li>Merged <a href="https://github.com/exceljs/exceljs/pull/256">Sheets with hyperlinks and data validations are corrupted #256</a>. Thanks to <a href="https://github.com/simon-stoic">simon-stoic</a> for the contribution.</li></ul> |
| 0.2.46  | <ul><li>Merged <a href="https://github.com/exceljs/exceljs/pull/259">Exclude character controls from XML output. Fixes #234 #262</a>. Thanks to <a href="https://github.com/holm">holm</a> for the contribution.</li><li>Merged <a href="https://github.com/exceljs/exceljs/pull/262">Add support for identifier #259</a>. This fixes <a href="https://github.com/exceljs/exceljs/issues/234">Broken XLSX because of "vertical tab" ascii character in a cell #234</a>. Thanks to <a href="https://github.com/NOtherDev">NOtherDev</a> for the contribution.</li></ul> |
| 0.3.0   | <ul><li>Addressed <a href="https://github.com/exceljs/exceljs/issues/266">Breaking change removing bluebird #266</a>. Appologies for any inconvenience.</li><li>Added Promise library dependency injection. See <a href="#config">Config</a> section for more details.</li></ul> |
| 0.3.1   | <ul><li>Merged <a href="https://github.com/exceljs/exceljs/pull/279">Update dependencies #279</a>. Thanks to <a href="https://github.com/holm">holm</a> for the contribution.</li><li>Merged <a href="https://github.com/exceljs/exceljs/pull/267">Minor fixes for stream handling #267</a>. Thanks to <a href="https://github.com/holm">holm</a> for the contribution.</li><li>Added automated tests in phantomjs for the browserified code.</li></ul> |
| 0.4.0   | <ul><li>Fixed issue <a href="https://github.com/exceljs/exceljs/issues/278">Boolean cell with value ="true" is returned as 1 #278</a>. The fix involved adding two new Call Value types:<ul><li><a href="#boolean-value">Boolean Value</a></li><li><a href="#error-value">Error Value</a></li></ul>Note: Minor version has been bumped up to 4 as this release introduces a couple of interface changes:<ul><li>Boolean cells previously will have returned 1 or 0 will now return true or false</li><li>Error cells that previously returned a string value will now return an error structure</li></ul></li><li>Fixed issue <a href="https://github.com/exceljs/exceljs/issues/280">Code correctness - setters don't return a value #280</a>.</li><li>Addressed issue <a href="https://github.com/exceljs/exceljs/issues/288">v0.3.1 breaks meteor build #288</a>.</li></ul> |
| 0.4.1   | <ul><li>Merged <a href="https://github.com/exceljs/exceljs/pull/285">Add support for cp:contentStatus #285</a>. Thanks to <a href="https://github.com/holm">holm</a> for the contribution.</li><li>Merged <a href="https://github.com/exceljs/exceljs/pull/286">Fix Valid characters in XML (allow \n and \r when saving) #286</a>. Thanks to <a href="https://github.com/Rycochet">Rycochet</a> for the contribution.</li><li>Fixed <a href="https://github.com/exceljs/exceljs/issues/275">hyperlink with query arguments corrupts workbook #275</a>. The hyperlink target is not escaped before serialising in the xml.</li></ul> |
| 0.4.2   | <ul><li><p>Addressed the following issues:<ul><li><a href="https://github.com/exceljs/exceljs/issues/290">White text and borders being changed to black #290</a></li><li><a href="https://github.com/exceljs/exceljs/issues/261">Losing formatting/pivot table from loaded file #261</a></li><li><a href="https://github.com/exceljs/exceljs/issues/272">Solid fill become black #272</a></li></ul>These issues are potentially caused by a bug that caused colours with zero themes, tints or indexes to be rendered and parsed incorrectly.</p><p>Regarding themes: the theme files stored inside the xlsx container hold important information regarding colours, styles etc and if the theme information from a loaded xlsx file is lost, the results can be unpredictable and undesirable. To address this, when an ExcelJS Workbook parses an XLSX file, it will preserve any theme files it finds and include them when writing to a new XLSX. If this behaviour is not desired, the Workbook class exposes a clearThemes() function which will drop the theme content. Note that this behaviour is only implemented in the document based Workbook class, not the streamed Reader and Writer.</p></li></ul> |
| 0.4.3   | <ul><li>Merged <a href="https://github.com/exceljs/exceljs/pull/294">Support error references in cell ranges #294</a>. Thanks to <a href="https://github.com/holm">holm</a> for the contribution.</li></ul> |
| 0.4.4   | <ul><li>Merged <a href="https://github.com/exceljs/exceljs/pull/297">Issue with copied cells #297</a>. This merge adds support for shared formulas. Thanks to <a href="https://github.com/muscapades">muscapades</a> for the contribution.</li></ul> |
| 0.4.6   | <ul><li>Merged <a href="https://github.com/exceljs/exceljs/pull/304">Correct spelling #304</a>. Thanks to <a href="https://github.com/toanalien">toanalien</a> for the contribution.</li><li>Merged <a href="https://github.com/exceljs/exceljs/pull/304">Added support for auto filters #306</a>. This adds <a href="#auto-filters">Auto Filters</a> to the Worksheet. Thanks to <a href="https://github.com/C4rmond4i">C4rmond4i</a> for the contribution.</li><li>Restored NodeJS 4.0.0 compatability by removing the destructuring code. My apologies for any inconvenience.</li></ul> |
| 0.4.9   | <ul><li>Switching to transpiled code for distribution. This will ensure compatability with 4.0.0 and above from here on. And it will also allow use of much more expressive JS code in the lib folder!</li><li><a href="#images">Basic Image Support!</a>Images can now be added to worksheets either as a tiled background or stretched over a range. Note: other features like rotation, etc. are not supported yet and will reqeuire further work.</li></ul> |
| 0.4.10  | <ul><li>Merged <a href="https://github.com/exceljs/exceljs/pull/319">Add missing Office Rels #319</a>. Thanks goes to <a href="https://github.com/mauriciovillalobos">mauriciovillalobos</a> for the contribution.</li><li>Merged <a href="https://github.com/exceljs/exceljs/pull/320">Add printTitlesRow Support #320</a> Thanks goes to <a href="https://github.com/psellers89">psellers89</a> for the contribution.</li></ul> |
| 0.4.11  | <ul><li>Merged <a href="https://github.com/exceljs/exceljs/pull/327">Avoid error on anchor with no media #327</a>. Thanks goes to <a href="https://github.com/holm">holm</a> for the contribution.</li><li>Merged <a href="https://github.com/exceljs/exceljs/pull/332">Assortment of fixes for streaming read #332</a>. Thanks goes to <a href="https://github.com/holm">holm</a> for the contribution.</li></ul> |
| 0.4.12  | <ul><li>Merged <a href="https://github.com/exceljs/exceljs/pull/334">Don’t set address if hyperlink r:id is undefined #334</a>. Thanks goes to <a href="https://github.com/holm">holm</a> for the contribution.</li></ul> |
| 0.4.13  | <ul><li>Merged <a href="https://github.com/exceljs/exceljs/pull/343">Issue 296 #343</a>. This fixes <a href="https://github.com/exceljs/exceljs/issues/296">Issue with writing newlines #296</a>. Thanks goes to <a href="https://github.com/holly-weisser">holly-weisser</a> for the contribution.</li></ul> |
| 0.4.14  | <ul><li>Merged <a href="https://github.com/exceljs/exceljs/pull/350">Syntax highlighting added ✨ #350</a>. Thanks goes to <a href="https://github.com/rmariuzzo">rmariuzzo</a> for the contribution.</li></ul> |
| 0.5.0   | <ul><li>Merged <a href="https://github.com/exceljs/exceljs/pull/356">Fix right to left issues #356</a>. Fixes <a href="https://github.com/exceljs/exceljs/issues/72">Add option to RTL file #72</a> and <a href="https://github.com/exceljs/exceljs/issues/126">Adding an option to set RTL worksheet #126</a>. Big thank you to <a href="https://github.com/alitaheri">alitaheri</a> for this contribution.</li></ul> |
| 0.5.1   | <ul><li>Merged <a href="https://github.com/exceljs/exceljs/pull/364">Fix #345 TypeError: Cannot read property 'date1904' of undefined #364</a>. This fixes <a href="https://github.com/exceljs/exceljs/issues/345">TypeError: Cannot read property 'date1904' of undefined #345</a>. Thanks to <a href="https://github.com/Diluka">Diluka</a> for this contribution.</li></ul>
| 0.6.0   | <ul><li>Merged <a href="https://github.com/exceljs/exceljs/pull/389">Add rowBreaks feature. #389</a>. Thanks to <a href="https://github.com/brucejo75">brucejo75</a> for this contribution.</li></ul> |
| 0.6.1   | <ul><li>Merged <a href="https://github.com/exceljs/exceljs/pull/403">Guard null model fields - fix and tests #403</a>. Thanks to <a href="https://github.com/shdd-cjharries">thecjharries</a> for this contribution. Also thanks to <a href="https://github.com/Rycochet">Ryc O'Chet</a> for help with reviewing.</li></ul> |
| 0.6.2   | <ul><li>Merged <a href="https://github.com/exceljs/exceljs/pull/396">Add some comments in readme according csv importing #396</a>. Thanks to <a href="https://github.com/Imperat">Michael Lelyakin</a> for this contribution. Also thanks to <a href="https://github.com/planemar">planemar</a> for help with reviewing. This also closes <a href="https://github.com/exceljs/exceljs/issues/395">csv to stream doesn't work #395</a>.</li></ul> |
| 0.7.0   | <ul><li>Merged <a href="https://github.com/exceljs/exceljs/pull/407">Impl &lt;xdr:twoCellAnchor editAs=oneCell&gt; #407</a>. Thanks to <a href="https://github.com/Ockejanssen">Ocke Janssen</a> and <a href="https://github.com/kay-ramme">Kay Ramme</a> for this contribution. This change allows control on how images are anchored to cells.</li></ul> |
| 0.7.1   | <ul><li>Merged <a href="https://github.com/exceljs/exceljs/pull/423">Don't break when attempting to import a zip file that's not an Excel file (eg. .numbers) #423</a>. Thanks to <a href="https://github.com/papandreou">Andreas Lind</a> for this contribution. This change makes exceljs more reslilient when opening non-excel files.</li><li>Merged <a href="https://github.com/exceljs/exceljs/pull/434">Fixes #419 : Updates readme. #434</a>. Thanks to <a href="https://github.com/getsomecoke">Vishnu Kyatannawar</a> for this contribution.</li><li>Merged <a href="https://github.com/exceljs/exceljs/pull/436">Don't break when docProps/core.xml contains a &lt;cp:version&gt; tag #436</a>. Thanks to <a href="https://github.com/papandreou">Andreas Lind</a> for this contribution. This change handles core.xml files with empty version tags.</li></ul>
| 0.8.0   | <ul><li>Merged <a href="https://github.com/exceljs/exceljs/pull/442">Add Base64 Image support for the .addImage() method #442</a>. Thanks to <a href="https://github.com/jwmann">James W Mann</a> for this contribution.</li><li>Merged <a href="https://github.com/exceljs/exceljs/pull/453">update moment to 2.19.3 #453</a>. Thanks to <a href="https://github.com/cooltoast">Markan Patel</a> for this contribution.</li></ul> |
| 0.8.1   | <ul><li> Merged <a href="https://github.com/exceljs/exceljs/pull/457">Additional information about font family property #457</a>. Thanks to <a href="https://github.com/kayakyakr">kayakyakr</a> for this contribution. </li> <li> Merged <a href="https://github.com/exceljs/exceljs/pull/459">Fixes #458 #459</a>. This fixes <a href="https://github.com/exceljs/exceljs/issues/458">Add style to column causes it to be hidden #458</a>. Thanks to <a href="https://github.com/AJamesPhillips">Alexander James Phillips</a> for this contribution. </li> </ul> |
| 0.8.2   | <ul><li>Merged <a href="https://github.com/exceljs/exceljs/pull/466">Don't break when loading an Excel file containing a chartsheet #466</a>. Thanks to <a href="https://github.com/papandreou">Andreas Lind</a> for this contribution. </li> <li> Merged <a href="https://github.com/exceljs/exceljs/pull/471">Hotfix/sheet order#257 #471</a>. This fixes <a href="https://github.com/exceljs/exceljs/issues/257">Sheet Order #257</a>. Thanks to <a href="https://github.com/robbi">Robbi</a> for this contribution. </li> </ul> |
| 0.8.3   | <ul> <li> Assimilated <a href="https://github.com/exceljs/exceljs/pull/463">fix #79 outdated dependencies in unzip2</a>. Thanks to <a href="https://github.com/jsamr">Jules Sam. Randolph</a> for starting this fix and a really big thanks to <a href="https://github.com/kachkaev">Alexander Kachkaev</a> for finding the final solution. </li> </ul> |
| 0.8.4   | <ul> <li> Merged <a href="https://github.com/exceljs/exceljs/pull/479">Round Excel date to nearest millisecond when converting to javascript date #479</a>. Thanks to <a href="https://github.com/bjet007">Benoit Jean</a> for this contribution. </li> </ul> |
| 0.8.5   | <ul> <li> Merged <a href="https://github.com/exceljs/exceljs/pull/485">Bug fix: wb.worksheets/wb.eachSheet caused getWorksheet(0) to return sheet #485</a>. Thanks to <a href="https://github.com/mah110020">mah110020</a> for this contribution. </li> </ul> |
| 0.9.0   | <ul> <li> Merged <a href="https://github.com/exceljs/exceljs/pull/489">Feature/issue 424 #489</a>. This fixes <a href="https://github.com/exceljs/exceljs/issues/424">No way to control summaryBelow or summaryRight #424</a>. Many thanks to <a href="https://github.com/sarahdmsi">Sarah</a> for this contribution. </li> </ul>  |
| 0.9.1   | <ul> <li> Merged <a href="https://github.com/exceljs/exceljs/pull/490">add type definition #490</a>. This adds type definitions to ExcelJS! Many thanks to <a href="https://github.com/taoqf">taoqf</a> for this contribution. </li> </ul> |
| 1.0.0   | <ul> <li> Merged <a href="https://github.com/exceljs/exceljs/pull/494">Add Node 8 and Node 9 to continuous integration testing #494</a>. Many thanks to <a href="https://github.com/cooltoast">Markan Patel</a> for this contribution. </li> <li> Merged <a href="https://github.com/exceljs/exceljs/pull/508">Small README fix #508</a>. Many thanks to <a href="https://github.com/lbguilherme">Guilherme Bernal</a> for this contribution. </li> <li> Merged <a href="https://github.com/exceljs/exceljs/pull/501">Add support for inlineStr, including rich text #501</a>. Many thanks to <a href="https://github.com/linguamatics-pdenes">linguamatics-pdenes</a> and <a href="https://github.com/robscotts4rb">Rob Scott</a> for their efforts towards this contribution. Since this change is technically a breaking change (the rendered XML for inline strings will change) I'm making this a major release! </li> </ul> |
| 1.0.1   | <ul> <li> Fixed <a href="https://github.com/exceljs/exceljs/issues/520">spliceColumns problem when the number of columns are important #520</a>. </li> </ul> |
| 1.0.2   | <ul> <li> Merged <a href="https://github.com/exceljs/exceljs/pull/524">Loosen exceljs's dependency requirements for moment #524</a>. Many thanks to <a href="https://github.com/nicoladefranceschi">nicoladefranceschi</a> for this contribution. This change addresses <a href="https://github.com/exceljs/exceljs/issues/517">Ability to use external "moment" package #517</a>. </li> </ul> |
| 1.1.0   | <ul> <li> Addressed <a href="https://github.com/exceljs/exceljs/issues/514">Is there a way inserting values in columns. #514</a>. Added a new getter/setter property to Column to get and set column values (see <a href="#columns">Columns</a> for details). </li> </ul> |
| 1.1.1   | <ul> <li> Merged <a href="https://github.com/exceljs/exceljs/pull/532">Include index.d.ts in published packages #532</a>. To fix <a href="https://github.com/exceljs/exceljs/issues/525">TypeScript definitions missing from npm package #525</a>. Many thanks to <a href="https://github.com/saschanaz">Kagami Sascha Rosylight</a> for this contribution. </li> </ul> |
| 1.1.2   | <ul> <li> Merged <a href="https://github.com/exceljs/exceljs/pull/536">Don't break when docProps/core.xml contains <cp:contentType /> #536</a>. Many thanks to <a href="https://github.com/papandreou">Andreas Lind</a> (and reviewers) for this contribution. </li> </ul> |
| 1.1.3   | <ul> <li> Merged <a href="https://github.com/exceljs/exceljs/pull/537">Try to handle the case where a &lt;c&gt; element is missing an r attribute #537</a>. Many thanks to <a href="https://github.com/papandreou">Andreas Lind</a> for this contribution. </li> </ul> |
| 1.2.0   | <ul> <li> Merged <a href="https://github.com/exceljs/exceljs/pull/544">Add dateUTC flag to CSV Writing #544</a>. Many thanks to <a href="https://github.com/zgriesinger">Zackery Griesinger</a> for this contribution. </li> </ul> |
| 1.2.1   | <ul> <li> Merged <a href="https://github.com/exceljs/exceljs/pull/547">worksheet name is writable #547</a>. Many thanks to <a href="https://github.com/f111fei">xzper</a> for this contribution. </li> </ul> |
| 1.3.0   | <ul> <li> Merged <a href="https://github.com/exceljs/exceljs/pull/549">Add CSV write buffer support #549</a>. Many thanks to <a href="https://github.com/jloveridge">Jarom Loveridge</a> for this contribution. </li> </ul> |
| 1.4.2   | <ul> <li> Merged <a href="https://github.com/exceljs/exceljs/pull/541">Discussion: Customizable row/cell limit #541</a>. Many thanks to <a href="https://github.com/papandreou">Andreas Lind</a> for this contribution. </li> </ul> |
| 1.4.3   | <ul> <li> Merged <a href="https://github.com/exceljs/exceljs/pull/552">Get the right text out of hyperlinked formula cells #552</a>. Many thanks to <a href="https://github.com/papandreou">Andreas Lind</a> and <a href="https://github.com/holm">Christian Holm</a> for this contribution. </li> </ul> |
| 1.4.5   | <ul> <li> Merged <a href="https://github.com/exceljs/exceljs/pull/556">Add test case with a huge file #556</a>. Many thanks to <a href="https://github.com/papandreou">Andreas Lind</a> and <a href="https://github.com/holm">Christian Holm</a> for this contribution. </li> </ul> |
| 1.4.6   | <ul> <li> Merged <a href="https://github.com/exceljs/exceljs/pull/557">Update README.md to reflect correct functionality of row.addPageBreak() #557</a>. Many thanks to <a href="https://github.com/raj7desai">RajDesai</a> for this contribution. </li> <li> Merged <a href="https://github.com/exceljs/exceljs/pull/558">fix index.d.ts #558</a>. Many thanks to <a href="https://github.com/Diluka">Diluka</a> for this contribution. </li> </ul> |
| 1.4.7   | <ul> <li> Merged <a href="https://github.com/exceljs/exceljs/pull/562">List /xl/sharedStrings.xml in [Content_Types].xml only if one of the … #562</a>. Many thanks to <a href="https://github.com/priidikvaikla">Priidik Vaikla</a> for this contribution. </li> </ul> |
| 1.4.8   | <ul> <li> Merged <a href="https://github.com/exceljs/exceljs/pull/562">List /xl/sharedStrings.xml in [Content_Types].xml only if one of the … #562</a>. Many thanks to <a href="https://github.com/priidikvaikla">Priidik Vaikla</a> for this contribution. </li> <li> Fixed issue with above where shared strings were used but the content type was not added. </li> </ul> |
| 1.4.9   | <ul> <li> Merged <a href="https://github.com/exceljs/exceljs/pull/562">List /xl/sharedStrings.xml in [Content_Types].xml only if one of the … #562</a>. Many thanks to <a href="https://github.com/priidikvaikla">Priidik Vaikla</a> for this contribution. </li> <li> Fixed issue with above where shared strings were used but the content type was not added. </li> <li> Fixed issue <a href="https://github.com/exceljs/exceljs/issues/581">1.4.8 broke writing Excel files with useSharedStrings:true #581</a>. </li> </ul> |
| 1.4.10  | <ul> <li> Merged <a href="https://github.com/exceljs/exceljs/pull/564">core-xform: Tolerate a missing cp: namespace for the coreProperties element #564</a>. Many thanks to <a href="https://github.com/papandreou">Andreas Lind</a> for this contribution. </li> </ul> |
| 1.4.12  | <ul> <li> Merged <a href="https://github.com/exceljs/exceljs/pull/567">Avoid error on malformed address #567</a>. Many thanks to <a href="https://github.com/papandreou">Andreas Lind</a> for this contribution. </li> <li> Merged <a href="https://github.com/exceljs/exceljs/pull/571">Added a missing Promise&lt;void&gt; in index.d.ts #571</a>. Many thanks to <a href="https://github.com/carboneater">Gabriel Fournier</a> for this contribution. This release should fix <a href="https://github.com/exceljs/exceljs/issues/548">Is workbook.commit() still a promise or not #548</a> </li> </ul> |
| 1.4.13  | <ul> <li> Merged <a href="https://github.com/exceljs/exceljs/pull/574">Issue #488 #574</a>. Many thanks to <a href="https://github.com/dljenkins">dljenkins</a> for this contribution. This release should fix <a href="https://github.com/exceljs/exceljs/issues/488">Invalid time value Exception #488</a>. </li> </ul> |
| 1.5.0   | <ul> <li> Merged <a href="https://github.com/exceljs/exceljs/pull/577">Sheet add state for hidden or show #577</a>. Many thanks to <a href="https://github.com/Hsinfu">Freddie Hsinfu Huang</a> for this contribution. This release should fix <a href="https://github.com/exceljs/exceljs/issues/226">hide worksheet and reorder sheets #226</a>. </li> </ul> |
| 1.5.1   | <ul> <li> Merged <a href="https://github.com/exceljs/exceljs/pull/582">Update index.d.ts #582</a>. Many thanks to <a href="https://github.com/hankolsen">hankolsen</a> for this contribution. </li> <li> Merged <a href="https://github.com/exceljs/exceljs/pull/584">Decode the _x<4 hex chars>_ escape notation in shared strings #584</a>. Many thanks to <a href="https://github.com/papandreou">Andreas Lind</a> for this contribution. </li> </ul> |
| 1.6.0   | <ul> <li> Added .html property to Cells to facilitate html-safe rendering. See <a href="#handling-individual-cells">Handling Individual Cells</a> for details. </li> </ul> |
| 1.6.1   | <ul> <li> Merged <a href="https://github.com/exceljs/exceljs/pull/587">Fix Issue #488 where dt is an invalid date format. #587</a> to fix  <a href="https://github.com/exceljs/exceljs/issues/488">Invalid time value Exception #488</a>. Many thanks to <a href="https://github.com/ilijaz">Iliya Zubakin</a> for this contribution. </li> </ul> |
| 1.6.2   | <ul> <li> Merged <a href="https://github.com/exceljs/exceljs/pull/587">Fix Issue #488 where dt is an invalid date format. #587</a> to fix  <a href="https://github.com/exceljs/exceljs/issues/488">Invalid time value Exception #488</a>. Many thanks to <a href="https://github.com/ilijaz">Iliya Zubakin</a> for this contribution. </li> <li> Merged <a href="https://github.com/exceljs/exceljs/pull/590">drawing element must be below rowBreaks according to spec or corrupt worksheet #590</a> Many thanks to <a href="https://github.com/nevace">Liam Neville</a> for this contribution. </li> </ul> |
| 1.6.3   | <ul> <li> Merged <a href="https://github.com/exceljs/exceljs/pull/595">set type optional #595</a> Many thanks to <a href="https://github.com/taoqf">taoqf</a> for this contribution. </li> <li> Merged <a href="https://github.com/exceljs/exceljs/pull/578">Fix some xlsx stream read xlsx not in guaranteed order problem #578</a> Many thanks to <a href="https://github.com/KMethod">KMethod</a> for this contribution. </li> <li> Merged <a href="https://github.com/exceljs/exceljs/pull/599">Fix formatting issue in README #599</a> Many thanks to <a href="https://github.com/getsomecoke">Vishnu Kyatannawar</a> for this contribution. </li> </ul> |
| 1.7.0   | <ul> <li> Merged <a href="https://github.com/exceljs/exceljs/pull/602">Ability to set tooltip for hyperlink #602</a> Many thanks to <a href="https://github.com/kalexey89">Kuznetsov Aleksey</a> for this contribution. </li> </ul> |
| 1.8.0   | <ul> <li> Merged <a href="https://github.com/exceljs/exceljs/pull/636">Fix misinterpreted ranges from &lt;definedName&gt; #636</a> Many thanks to <a href="https://github.com/papandreou">Andreas Lind</a> for this contribution. </li> </li> <li> Merged <a href="https://github.com/exceljs/exceljs/pull/640">Add LGTM code quality badges #640</a> Many thanks to <a href="https://github.com/xcorail">Xavier RENE-CORAIL</a> for this contribution. </li> <li> Merged <a href="https://github.com/exceljs/exceljs/pull/646">Add type definition for Column.values #646</a> Many thanks to <a href="https://github.com/emlai">Emil Laine</a> for this contribution. This fixes <a href="https://github.com/exceljs/exceljs/issues/645">Column.values is missing TypeScript definitions #645</a>. </li> <li> Merged <a href="https://github.com/exceljs/exceljs/pull/663">Update README.md with load() option #663</a> Many thanks to <a href="https://github.com/thinksentient">Joanna Walker</a> for this contribution. </li> <li> Merged <a href="https://github.com/exceljs/exceljs/pull/677">fixed packages according to npm audit #677</a> Many thanks to <a href="https://github.com/misleadingTitle">Manuel Minuti</a> for this contribution. </li> <li> Merged <a href="https://github.com/exceljs/exceljs/pull/699">Update index.d.ts #699</a> Many thanks to <a href="https://github.com/rayyen">Ray Yen</a> for this contribution. </li> <li> Merged <a href="https://github.com/exceljs/exceljs/pull/708">Replaced node-unzip-2 to unzipper package which is more robust #708</a> Many thanks to <a href="https://github.com/johnmalkovich100">johnmalkovich100</a> for this contribution. </li> <li> Merged <a href="https://github.com/exceljs/exceljs/pull/728">Read worksheet hidden state #728</a> Many thanks to <a href="https://github.com/LesterLyu">Dishu(Lester) Lyu</a> for this contribution. </li> <li> Merged <a href="https://github.com/exceljs/exceljs/pull/736">add Worksheet.state typescript definition fix #714 #736</a> Many thanks to <a href="https://github.com/ilyes-kechidi">Ilyes Kechidi</a> for this contribution. This fixes <a href="https://github.com/exceljs/exceljs/issues/714">Worksheet State does not exist in index.d.ts #714</a>. </li> </ul> |
| 1.9.0   | <ul> <li> Merged <a href="https://github.com/exceljs/exceljs/pull/702">Improvements for images (correct reading/writing possitions) #702</a>. This fixes <a href="https://github.com/exceljs/exceljs/issues/650">Image location don't respect Column width #650</a> and <a href="https://github.com/exceljs/exceljs/issues/467">Image position - stretching image #467</a>. Many thanks to <a href="https://github.com/Siemienik">Siemienik Paweł</a> for this contribution. </li> </li> </ul> |
| 1.9.1   | <ul> <li> Merged <a href="https://github.com/exceljs/exceljs/pull/619">Add Typescript support for formulas without results #619</a>. Many thanks to <a href="https://github.com/Wolfchin">Loursin</a> for this contribution. </li> </li> <li> Merged <a href="https://github.com/exceljs/exceljs/pull/737">Fix existing row styles when using spliceRows #737</a>. Many thanks to <a href="https://github.com/cxam">cxam</a> for this contribution. </li> </li> <li> Merged <a href="https://github.com/exceljs/exceljs/pull/774">Consistent code quality #774</a>. Many thanks to <a href="https://github.com/alubbe">Andreas Lubbe</a> for this contribution. </li> </li> </ul> |
| 1.10.0  | <ul> <li> Fixed effect of splicing rows and columns on defined names </li> <li> Merged <a href="https://github.com/exceljs/exceljs/pull/746">Add support for adding images anchored to one cell #746</a>. Many thanks to <a href="https://github.com/karlvr">Karl von Randow</a> for this contribution. </li> <li> Merged <a href="https://github.com/exceljs/exceljs/pull/758">Add vertical align property #758</a>. Many thanks to <a href="https://github.com/MikeZyatkov">MikeZyatkov</a> for this contribution. </li> <li> Merged <a href="https://github.com/exceljs/exceljs/pull/775">Replace the temp lib to tmp #775</a>. Many thanks to <a href="https://github.com/coldhiber">Ivan Sotnikov</a> for this contribution. </li> <li> Merged <a href="https://github.com/exceljs/exceljs/pull/780">Replace the temp lib to tmp #775</a>. Many thanks to <a href="https://github.com/alubbe">Andreas Lubbe</a> for this contribution. </li> <li> Merged <a href="https://github.com/exceljs/exceljs/pull/793">Update Worksheet.dimensions return type #793</a>. Many thanks to <a href="https://github.com/Siemienik">Siemienik Paweł</a> for this contribution. </li> <li> Merged <a href="https://github.com/exceljs/exceljs/pull/795">One more types fix #795</a>. Many thanks to <a href="https://github.com/Siemienik">Siemienik Paweł</a> for this contribution. </li> </ul> |
| 1.11.0  | <ul> <li> Merged <a href="https://github.com/exceljs/exceljs/pull/776">Add the ability to bail out of parsing if the number of columns exceeds a given limit #776</a>. Many thanks to <a href="https://github.com/papandreou">Andreas Lind</a> for this contribution. </li> <li> Merged <a href="https://github.com/exceljs/exceljs/pull/799">Add support for repeated columns on every page when printing. #799</a>. Many thanks to <a href="https://github.com/FreakenK">Jasmin Auger</a> for this contribution. </li> <li> Merged <a href="https://github.com/exceljs/exceljs/pull/815">Do not use a promise polyfill on modern setups #815</a>. Many thanks to <a href="https://github.com/alubbe">Andreas Lubbe</a> for this contribution. </li> <li> Merged <a href="https://github.com/exceljs/exceljs/pull/807">copy LICENSE to the dist folder #807</a>. Many thanks to <a href="https://github.com/zypA13510">Yuping Zuo</a> for this contribution. </li> <li> Merged <a href="https://github.com/exceljs/exceljs/pull/813">Avoid unhandled rejection on XML parse error #813</a>. Many thanks to <a href="https://github.com/papandreou">Andreas Lind</a> for this contribution. </li> </ul> |
| 1.12.0  | <ul> <li> Merged <a href="https://github.com/exceljs/exceljs/pull/819">(chore) increment unzipper to 0.9.12 to address npm advisory 886 #819</a>. Many thanks to <a href="https://github.com/kreig303">Kreig Zimmerman</a> for this contribution. </li> <li> Merged <a href="https://github.com/exceljs/exceljs/pull/817">docs(README): improve docs #817</a>. Many thanks to <a href="https://github.com/zypA13510">Yuping Zuo</a> for this contribution. </li> <li> <p> Merged <a href="https://github.com/exceljs/exceljs/pull/823">add comment support #529 #823</a>. Many thanks to <a href="https://github.com/ilimei">ilimei</a> for this contribution. </p> <p>This fixes the following issues:</p> <ul> <li><a href="https://github.com/exceljs/exceljs/issues/202">Is it possible to add comment on a cell? #202</a></li> <li><a href="https://github.com/exceljs/exceljs/issues/451">Add comment to cell #451</a></li> <li><a href="https://github.com/exceljs/exceljs/issues/503">Excel add comment on cell #503</a></li> <li><a href="https://github.com/exceljs/exceljs/issues/529">How to add Cell comment #529</a></li> <li><a href="https://github.com/exceljs/exceljs/issues/707">Please add example to how I can insert comments for a cell #707</a></li> </ul> </li> </ul> |
| 1.12.1  | <ul> <li> Merged <a href="https://github.com/exceljs/exceljs/pull/822">fix issue with print area defined name corrupting file #822</a>. Many thanks to <a href="https://github.com/donaldsonjulia">Julia Donaldson</a> for this contribution. This fixes issue <a href="https://github.com/exceljs/exceljs/issues/664">Defined Names Break/Corrupt Excel File into Repair Mode #664</a>. </li> <li> Merged <a href="https://github.com/exceljs/exceljs/pull/831">Only keep at most 31 characters for sheetname #831</a>. Many thanks to <a href="https://github.com/kaleo211">Xuebin He</a> for this contribution. This fixes issue <a href="https://github.com/exceljs/exceljs/issues/398">Limit worksheet name length to 31 characters #398</a>. </li> </ul> |
| 1.12.2  | <ul> <li> Merged <a href="https://github.com/exceljs/exceljs/pull/834">add cn doc #834</a> and <a href="https://github.com/exceljs/exceljs/pull/852">update cn doc #852</a>. Many thanks to <a href="https://github.com/loverto">flydragon</a> for this contribution. </li> <li> Merged <a href="https://github.com/exceljs/exceljs/pull/853">fix minor spelling mistake in readme #853</a>. Many thanks to <a href="https://github.com/ridespirals">John Varga</a> for this contribution. </li> <li> Merged <a href="https://github.com/exceljs/exceljs/pull/855">Fix defaultRowHeight not working #855</a>. Many thanks to <a href="https://github.com/autukill">autukill</a> for this contribution. This should fix <a href="https://github.com/exceljs/exceljs/issues/422">row height doesn't apply to row #422</a>, <a href="https://github.com/exceljs/exceljs/issues/634">The worksheet.properties.defaultRowHeight can't work!! How to set the rows height, help!! #634</a> and <a href="https://github.com/exceljs/exceljs/issues/696">Default row height doesn't work ? #696</a>. </li> <li> Merged <a href="https://github.com/exceljs/exceljs/pull/854">Always keep first font #854</a>. Many thanks to <a href="https://github.com/dogusev">Dmitriy Gusev</a> for this contribution. This should fix <a href="https://github.com/exceljs/exceljs/issues/816">document scale (width only) is different after read & write #816</a>, <a href="https://github.com/exceljs/exceljs/issues/833">Default font from source document can not be parsed. #833</a> and <a href="https://github.com/exceljs/exceljs/issues/849">Wrong base font: hardcoded Calibri instead of font from the document #849</a>. </li> </ul> |
| 1.13.0  | <ul> <li> Merged <a href="https://github.com/exceljs/exceljs/pull/862">zip: allow tuning compression for performance or size #862</a>. Many thanks to <a href="https://github.com/myfreeer">myfreeer</a> for this contribution. </li> <li> Merged <a href="https://github.com/exceljs/exceljs/pull/863">Feat configure headers and footers #863</a>. Many thanks to <a href="https://github.com/autukill">autukill</a> for this contribution. </li> <li> Fixed an issue with defaultRowHeight where the default value resulted in 'customHeight' property being set. </li> </ul> |
| 1.14.0  | <ul> <li> Merged <a href="https://github.com/exceljs/exceljs/pull/874">Fix header and footer text format error in README.md #874</a>. Many thanks to <a href="https://github.com/autukill">autukill</a> for this contribution. </li> <li> Added Tables. See <a href="#tables">Tables</a> for details. </li> <li> Merged <a href="https://github.com/exceljs/exceljs/pull/887">fix: #877 and #880</a>. Many thanks to <a href="https://github.com/aexei">Alexander Heinrich</a> for this contribution. This fixes <a href="https://github.com/exceljs/exceljs/pull/877">bug: Hyperlink without text crashes write #877</a> and <a href="https://github.com/exceljs/exceljs/pull/880">bug: malformed comment crashes on write #880</a> </li> </ul> |
| 1.15.0  | <ul> <li> Merged <a href="https://github.com/exceljs/exceljs/pull/889">Add Compression level option to WorkbookWriterOptions for streaming #889</a>. Many thanks to <a href="https://github.com/ABenassi87">Alfredo Benassi</a> for this contribution. </li> <li> Merged <a href="https://github.com/exceljs/exceljs/pull/903">Feature/Cell Protection #903</a> and <a href="https://github.com/exceljs/exceljs/pull/907">Feature/Sheet Protection #907</a>. Many thanks to <a href="https://github.com/karabaesh">karabaesh</a> for these contributions. </li> </ul> |
| 2.0.1   | <h2>Major Version Change</h2> <p>Introducing async/await to ExcelJS!</p> <p>The new async and await features of JavaScript can help a lot to make code more readable and maintainable. To avoid confusion, particularly with returned promises from async functions, we have had to remove the Promise class configuration option and from v2 onwards ExcelJS will use native Promises. Since this is potentially a breaking change we're bumping the major version for this release.</p> <h2>Changes</h2> <ul> <li> Merged <a href="https://github.com/exceljs/exceljs/pull/829">Introduce async/await #829</a>. Many thanks to <a href="https://github.com/alubbe">Andreas Lubbe</a> for this contribution. </li> <li> Merged <a href="https://github.com/exceljs/exceljs/pull/930">Update index.d.ts #930</a>. Many thanks to <a href="https://github.com/cosmonovallc">cosmonovallc</a> for this contributions. </li> <li> Merged <a href="https://github.com/exceljs/exceljs/pull/940">TS: Add types for addTable function #940</a>. Many thanks to <a href="https://github.com/egmen">egmen</a> for this contributions. </li> <li> Merged <a href="https://github.com/exceljs/exceljs/pull/926">added explicit return types to the type definitions of Worksheet.protect() and Worksheet.unprotect() #926</a>. Many thanks to <a href="https://github.com/drjokepu">Tamas Czinege</a> for this contributions. </li> <li> Dropped dependencies on Promise libraries. </li> </ul> |
| 3.0.0   | <h2>Another Major Version Change</h2> <p>Javascript has changed a lot over the years, and so have the modules and technologies surrounding it. To this end, this major version of ExcelJS changes the structure of the publish artefacts:</p> <h3>Main Export is now the Original Javascript Source</h3> <p>Prior to this release, the transpiled ES5 code was exported as the package main. From now on, the package main comes directly from the lib/ folder. This means a number of dependencies have been removed, including the polyfills.</p> <h3>ES5 and Browserify are Still Included</h3> <p>In order to support those that still require ES5 ready code (e.g. as dependencies in web apps) the source code will still be transpiled and available  in dist/es5.</p> <p>The ES5 code is also browserified and available as dist/exceljs.js or dist/exceljs.min.js</p> <p><i>See the section <a href="#importing">Importing</a> for details</i></p> |
| 3.1.0   | <ul> <li> Merged <a href="https://github.com/exceljs/exceljs/pull/873">Uprev fast-csv to latest version which does not use unsafe eval #873</a>. Many thanks to <a href="https://github.com/miketownsend">Mike Townsend</a> for this contribution. </li> <li> Merged <a href="https://github.com/exceljs/exceljs/pull/906">Exclude Infinity on createInputStream #906</a>. Many thanks to <a href="https://github.com/sophiedophie">Sophie Kwon</a> for this contribution. </li> <li> Merged <a href="https://github.com/exceljs/exceljs/pull/911">Feature/Add comments/notes to stream writer #911</a>. Many thanks to <a href="https://github.com/brunoargolo">brunoargolo</a> for this contribution. This fixes <a href="https://github.com/exceljs/exceljs/issues/868">Can't add cell comment using streaming WorkbookWriter #868</a> </li> <li> Fixed an issue with reading .xlsx files containing notes. This should resolve the following issues: <ul> <li><a href="https://github.com/exceljs/exceljs/issues/941">Reading comment/note from xlsx #941</a></li> <li><a href="https://github.com/exceljs/exceljs/issues/944">Excel.js doesn't parse comments/notes. #944</a></li> </ul> </li> </ul> |
| 3.2.0   | <ul> <li> Merged <a href="https://github.com/exceljs/exceljs/pull/923">Add document for zip options of streaming WorkbookWriter #923</a>. Many thanks to <a href="https://github.com/piglovesyou">Soichi Takamura</a> for this contribution. </li> <li> Merged <a href="https://github.com/exceljs/exceljs/pull/933">array formula #933</a>. Many thanks to <a href="https://github.com/yoann-antoviaque">yoann-antoviaque</a> for this contribution. This fixes <a href="https://github.com/exceljs/exceljs/issues/932">broken array formula #932</a> and adds <a href="#array-formula">Array Formulae</a> to ExcelJS. </li> </ul> |
| 3.3.0   | <ul> <li> Merged <a href="https://github.com/exceljs/exceljs/pull/892">Fix anchor.js #892</a>. Many thanks to <a href="https://github.com/wwojtkowski">Wojciech Wojtkowski</a> for this contribution. </li> <li> Merged <a href="https://github.com/exceljs/exceljs/pull/896">add xml:space="preserve" for all whitespaces #896</a>. Many thanks to <a href="https://github.com/sebikeller">Sebastian Keller</a> for this contribution. </li> <li> Merged <a href="https://github.com/exceljs/exceljs/pull/959">Add `shrinkToFit` to document and typing #959</a>. Many thanks to <a href="https://github.com/mozisan">('3')</a> for this contribution. This fixes <a href="https://github.com/exceljs/exceljs/issues/943">shrinkToFit property not on documentation #943</a>. </li> <li> Merged <a href="https://github.com/exceljs/exceljs/pull/980">#951: Force formula re-calculation on file open from Excel #980</a>. Many thanks to <a href="https://github.com/zymon">zymon</a> for this contribution. This fixes <a href="https://github.com/exceljs/exceljs/issues/951">Force formula re-calculation on file open from Excel #951</a>. </li> <li> Fixed <a href="https://github.com/exceljs/exceljs/issues/989">Lib contains class syntax, not compatible with IE11 #989</a>. </li> </ul> |
| 3.3.1   | <ul> <li> Merged <a href="https://github.com/exceljs/exceljs/pull/1000">Add headerFooter to worksheet model when importing from file #1000</a>. Many thanks to <a href="https://github.com/kigh-ota">Kaiichiro Ota</a> for this contribution. </li> <li> Merged <a href="https://github.com/exceljs/exceljs/pull/1005">Update eslint plugins and configs #1005</a>, <a href="https://github.com/exceljs/exceljs/pull/1006">Drop grunt-lib-phantomjs #1006</a> and <a href="https://github.com/exceljs/exceljs/pull/1007">Rename .browserslintrc.txt to .browserslistrc #1007</a>. Many thanks to <a href="https://github.com/takenspc">Takeshi Kurosawa</a> for this contribution. </li> <li> Merged <a href="https://github.com/exceljs/exceljs/pull/1012">Fix issue #988 #1012</a>. This fixes <a href="https://github.com/exceljs/exceljs/issues/988">Can not read excel file #988</a>. Many thanks to <a href="https://github.com/thambley">Todd Hambley</a> for this contribution. </li> </ul> |
| 3.4.0   | <ul> <li> Merged <a href="https://github.com/exceljs/exceljs/pull/1016">Feature/stream writer add background images #1016</a>. Many thanks to <a href="https://github.com/brunoargolo">brunoargolo</a> for this contribution. </li> <li> Merged <a href="https://github.com/exceljs/exceljs/pull/1019">Fix issue # 991 #1019</a>. This fixes <a href="https://github.com/exceljs/exceljs/issues/991">read csv file issue #991</a>. Many thanks to <a href="https://github.com/LibertyNJ">Nathaniel J. Liberty</a> for this contribution. </li> <li> Merged <a href="https://github.com/exceljs/exceljs/pull/1018">Large excels - optimize performance of writing file by excelJS + optimize generated file (MS excel opens it much faster) #1018</a>. Many thanks to <a href="https://github.com/pzawadzki82">Piotr</a> for this contribution. </li> </ul> |
| 3.5.0   | <ul> <li> <a href="#conditional-formatting">Conditional Formatting</a> A subset of Excel Conditional formatting has been implemented! Specifically the formatting rules that do not require XML to be rendered inside an &lt;extLst&gt; node, or in other words everything except databar and three icon sets (3Triangles, 3Stars, 5Boxes). These will be implemented in due course </li> <li> Merged <a href="https://github.com/exceljs/exceljs/pull/1030">remove core-js/ import #1030</a>. Many thanks to <a href="https://github.com/bleuscyther">jeffrey n. carre</a> for this contribution. This change is used to create a new browserified bundle artefact that does not include any polyfills. See <a href="#browserify">Browserify</a> for details. </li> </ul> |
| 3.6.0   | <ul> <li> Merged <a href="https://github.com/exceljs/exceljs/pull/1042">1041 multiple print areas #1042</a>. Many thanks to <a href="https://github.com/AlexanderPruss">Alexander Pruss</a> for this contribution. </li> <li> Merged <a href="https://github.com/exceljs/exceljs/pull/1058">fix typings for cell.note #1058</a>. Many thanks to <a href="https://github.com/xydens">xydens</a> for this contribution. </li> <li> <a href="#conditional-formatting">Conditional Formatting</a> has been completed. The &lt;extLst&gt; conditional formattings including dataBar and the three iconSet types (3Triangles, 3Stars, 5Boxes) are now available. </li> </ul> |
| 3.6.1   | <ul> <li> Merged <a href="https://github.com/exceljs/exceljs/pull/1047">Clarify merging cells by row/column numbers #1047</a>. Many thanks to <a href="https://github.com/kendallroth">Kendall Roth</a> for this contribution. </li> <li> Merged <a href="https://github.com/exceljs/exceljs/pull/1048">Fix README mistakes concerning freezing views #1048</a>. Many thanks to <a href="https://github.com/overlookmotel">overlookmotel</a> for this contribution. </li> <li> Merged: <ul> <li><a href="https://github.com/exceljs/exceljs/pull/1073">fix issue #1045 horizontalCentered & verticalCentered in page not working #1073</a></li> <li><a href="https://github.com/exceljs/exceljs/pull/1082">Fix the problem of anchor failure of readme_zh.md file #1082</a></li> <li><a href="https://github.com/exceljs/exceljs/pull/1065">Fix problems caused by case of worksheet names #1065</a></li> </ul> Many thanks to <a href="https://github.com/Alanscut">Alan Wang</a> for this contribution. </li> </ul> |
| 3.7.0   | <ul> <li> Merged <a href="https://github.com/exceljs/exceljs/pull/1076">Fix Issue #1075: Unable to read/write defaultColWidth attribute in &lt;sheetFormatPr&gt; node #1076</a>. Many thanks to <a href="https://github.com/kigh-ota">Kaiichiro Ota</a> for this contribution. </li> <li> Merged <a href="https://github.com/exceljs/exceljs/pull/1078">function duplicateRows added #1078</a> and <a href="https://github.com/exceljs/exceljs/pull/1088">Duplicate rows #1088</a>. Many thanks to <a href="https://github.com/cbeltrangomez84">cbeltrangomez84</a> for this contribution. </li> <li> Merged <a href="https://github.com/exceljs/exceljs/pull/1087">Prevent from unhandled promise rejection durning workbook load #1087</a>. Many thanks to <a href="https://github.com/sohai">Wojtek</a> for this contribution. </li> <li> Merged <a href="https://github.com/exceljs/exceljs/pull/1071">fix issue #899 Support for inserting pictures with hyperlinks #1071</a>. Many thanks to <a href="https://github.com/Alanscut">Alan Wang</a> for this contribution. </li> <li> Merged <a href="https://github.com/exceljs/exceljs/pull/1089">Update TS definition to reference proper internal libraries #1089</a>. Many thanks to <a href="https://github.com/jakawell">Jesse Kawell</a> for this contribution. </li> </ul> |
| 3.8.0   | <ul> <li> Merged <a href="https://github.com/exceljs/exceljs/pull/1090">Issue/Corrupt workbook using stream writer with background image #1090</a>. Many thanks to <a href="https://github.com/brunoargolo">brunoargolo</a> for this contribution. </li> <li> Merged <a href="https://github.com/exceljs/exceljs/pull/1092">Fix index.d.ts #1092</a>. Many thanks to <a href="https://github.com/Siemienik">Siemienik Paweł</a> for this contribution. </li> <li> Merged <a href="https://github.com/exceljs/exceljs/pull/1093">Wait for writing to tmp fiels before handling zip stream close #1093</a>. Many thanks to <a href="https://github.com/sohai">Wojtek</a> for this contribution. </li> <li> Merged <a href="https://github.com/exceljs/exceljs/pull/1095">Support ArrayBuffer as an xlsx.load argument #1095</a>. Many thanks to <a href="https://github.com/sohai">Wojtek</a> for this contribution. </li> <li> Merged <a href="https://github.com/exceljs/exceljs/pull/1099">Export shared strings with RichText #1099</a>. Many thanks to <a href="https://github.com/kigh-ota">Kaiichiro Ota</a> for this contribution. </li> <li> Merged <a href="https://github.com/exceljs/exceljs/pull/1102">Keep borders of merged cells after rewriting an Excel workbook #1102</a>. Many thanks to <a href="https://github.com/kigh-ota">Kaiichiro Ota</a> for this contribution. </li> <li> Merged <a href="https://github.com/exceljs/exceljs/pull/1104">Fix #1103: `editAs` not working #1104</a>. Many thanks to <a href="https://github.com/Alanscut">Alan Wang</a> for this contribution. </li> <li> Merged <a href="https://github.com/exceljs/exceljs/pull/1105">Fix to issue #1101 #1105</a>. Many thanks to <a href="https://github.com/cbeltrangomez84">Carlos Andres Beltran Gomez</a> for this contribution. </li> <li> Merged <a href="https://github.com/exceljs/exceljs/pull/1107">fix some errors and typos in readme #1107</a>. Many thanks to <a href="https://github.com/Alanscut">Alan Wang</a> for this contribution. </li> <li> Merged <a href="https://github.com/exceljs/exceljs/pull/1112">Update issue templates #1112</a>. Many thanks to <a href="https://github.com/Siemienik">Siemienik Paweł</a> for this contribution. </li> </ul> |
| 3.8.1   | <ul> <li> Merged <a href="https://github.com/exceljs/exceljs/pull/1112">Update issue templates #1112</a>. Many thanks to <a href="https://github.com/Siemienik">Siemienik Paweł</a> for this contribution. </li> <li> Merged <a href="https://github.com/exceljs/exceljs/pull/1124">Typo: Replace 'allways' with 'always' #1124</a>. Many thanks to <a href="https://github.com/Siemienik">Siemienik Paweł</a> for this contribution. </li> <li> Merged <a href="https://github.com/exceljs/exceljs/pull/1125">Replace uglify with terser #1125</a>. Many thanks to <a href="https://github.com/alubbe">Andreas Lubbe</a> for this contribution. </li> <li> Merged <a href="https://github.com/exceljs/exceljs/pull/1126">Apply codestyles on each commit and run lint:fix #1126</a>. Many thanks to <a href="https://github.com/alubbe">Andreas Lubbe</a> for this contribution. </li> <li> Merged <a href="https://github.com/exceljs/exceljs/pull/1127">[WIP] Replace sax with saxes #1127</a>. Many thanks to <a href="https://github.com/alubbe">Andreas Lubbe</a> for this contribution. </li> <li> Merged <a href="https://github.com/exceljs/exceljs/pull/1128">Add PR, Feature Request and Question github templates #1128</a>. Many thanks to <a href="https://github.com/alubbe">Andreas Lubbe</a> for this contribution. </li> <li> Merged <a href="https://github.com/exceljs/exceljs/pull/1137">fix issue #749 Fix internal link example errors in readme #1137</a>. Many thanks to <a href="https://github.com/Alanscut">Alan Wang</a> for this contribution. </li> </ul> |
| 3.8.2   | <ul> <li> Merged <a href="https://github.com/exceljs/exceljs/pull/1133">Update @types/node version to latest lts #1133</a>. Many thanks to <a href="https://github.com/Siemienik">Siemienik Paweł</a> for this contribution. </li> <li> Merged <a href="https://github.com/exceljs/exceljs/pull/1134">fix issue #1118 Adding Data Validation and Conditional Formatting to the same sheet causes corrupt workbook #1134</a>. Many thanks to <a href="https://github.com/Alanscut">Alan Wang</a> for this contribution. </li> <li> Merged <a href="https://github.com/exceljs/exceljs/pull/1139">Add benchmarking #1139</a>. Many thanks to <a href="https://github.com/alubbe">Andreas Lubbe</a> for this contribution. </li> <li> Merged <a href="https://github.com/exceljs/exceljs/pull/1148">fix issue #731 image extensions not be case sensitive #1148</a>. Many thanks to <a href="https://github.com/Alanscut">Alan Wang</a> for this contribution. </li> <li> Merged <a href="https://github.com/exceljs/exceljs/pull/1169">fix issue #1165 and update index.d.ts #1169</a>. Many thanks to <a href="https://github.com/Alanscut">Alan Wang</a> for this contribution. </li> </ul> |<|MERGE_RESOLUTION|>--- conflicted
+++ resolved
@@ -1015,7 +1015,6 @@
 };
 ```
 
-<<<<<<< HEAD
 ### <a>单元格批注属性</a>
 
 下表定义了单元格注释已支持的属性。
@@ -1082,7 +1081,6 @@
 | absolute  | 这是默认值，它指定注释的大小、位置均固定 |
 
 ## <a id="styles">样式</a>
-=======
 ## 表格
 
 表允许表格内数据的表内操作。
@@ -1258,7 +1256,6 @@
 ```
 
 **更改列属性**
->>>>>>> c44398bf
 
 ```javascript
 const table = ws.getTable('MyTable');
