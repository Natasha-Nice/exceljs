# ExcelJS

[![Build Status](https://travis-ci.org/exceljs/exceljs.svg?branch=master)](https://travis-ci.org/exceljs/exceljs)
[![Code Quality: Javascript](https://img.shields.io/lgtm/grade/javascript/g/exceljs/exceljs.svg?logo=lgtm&logoWidth=18)](https://lgtm.com/projects/g/exceljs/exceljs/context:javascript)
[![Total Alerts](https://img.shields.io/lgtm/alerts/g/exceljs/exceljs.svg?logo=lgtm&logoWidth=18)](https://lgtm.com/projects/g/exceljs/exceljs/alerts)

Read, manipulate and write spreadsheet data and styles to XLSX and JSON.

Reverse engineered from Excel spreadsheet files as a project.

[中文文档](README_zh.md)

# Installation

```shell
npm install exceljs
```

# New Features!

<ul>
  <li>
    Merged <a href="https://github.com/exceljs/exceljs/pull/862">zip: allow tuning compression for performance or size #862</a>.
    Many thanks to <a href="https://github.com/myfreeer">myfreeer</a> for this contribution.
  </li>
  <li>
    Merged <a href="https://github.com/exceljs/exceljs/pull/863">Feat configure headers and footers #863</a>.
    Many thanks to <a href="https://github.com/autukill">autukill</a> for this contribution.
  </li>
  <li>
    Fixed an issue with defaultRowHeight where the default value resulted in 'customHeight' property being set.
  </li>
</ul>

# Contributions

Contributions are very welcome! It helps me know what features are desired or what bugs are causing the most pain.

I have just one request; If you submit a pull request for a bugfix, please add a unit-test or integration-test (in the spec folder) that catches the problem.
 Even a PR that just has a failing test is fine - I can analyse what the test is doing and fix the code from that.

To be clear, all contributions added to this library will be included in the library's MIT licence.

# Backlog

<ul>
  <li>ESLint - slowly turn on (justifyable) rules which should, I hope, help make contributions easier.</li>
  <li>Conditional Formatting.</li>
  <li>There are still more print-settings to add; Fixed rows/cols, etc.</li>
  <li>XLSX Streaming Reader.</li>
  <li>Parsing CSV with Headers</li>
</ul>

# Contents

<ul>
  <li>
    <a href="#interface">Interface</a>
    <ul>
      <li><a href="#create-a-workbook">Create a Workbook</a></li>
      <li><a href="#set-workbook-properties">Set Workbook Properties</a></li>
      <li><a href="#workbook-views">Workbook Views</a></li>
      <li><a href="#add-a-worksheet">Add a Worksheet</a></li>
      <li><a href="#remove-a-worksheet">Remove a Worksheet</a></li>
      <li><a href="#access-worksheets">Access Worksheets</a></li>
      <li><a href="#worksheet-state">Worksheet State</a></li>
      <li><a href="#worksheet-properties">Worksheet Properties</a></li>
      <li><a href="#page-setup">Page Setup</a></li>
      <li><a href="#headers-and-footers">Headers and Footers</a></li>
      <li>
        <a href="#worksheet-views">Worksheet Views</a>
        <ul>
          <li><a href="#frozen-views">Frozen Views</a></li>
          <li><a href="#split-views">Split Views</a></li>
        </ul>
      </li>
      <li><a href="#auto-filters">Auto Filters</a></li>
      <li><a href="#columns">Columns</a></li>
      <li><a href="#rows">Rows</a></li>
      <li><a href="#handling-individual-cells">Handling Individual Cells</a></li>
      <li><a href="#merged-cells">Merged Cells</a></li>
      <li><a href="#defined-names">Defined Names</a></li>
      <li><a href="#data-validations">Data Validations</a></li>
      <li><a href="#styles">Styles</a>
        <ul>
          <li><a href="#number-formats">Number Formats</a></li>
          <li><a href="#fonts">Fonts</a></li>
          <li><a href="#alignment">Alignment</a></li>
          <li><a href="#borders">Borders</a></li>
          <li><a href="#fills">Fills</a></li>
          <li><a href="#rich-text">Rich Text</a></li>
        </ul>
      </li>
      <li><a href="#outline-levels">Outline Levels</a></li>
      <li><a href="#images">Images</a></li>
      <li><a href="#file-io">File I/O</a>
        <ul>
          <li><a href="#xlsx">XLSX</a>
            <ul>
              <li><a href="#reading-xlsx">Reading XLSX</a></li>
              <li><a href="#writing-xlsx">Writing XLSX</a></li>
            </ul>
          </li>
          <li><a href="#csv">CSV</a>
            <ul>
              <li><a href="#reading-csv">Reading CSV</a></li>
              <li><a href="#writing-csv">Writing CSV</a></li>
            </ul>
          </li>
          <li><a href="#streaming-io">Streaming I/O</a>
            <ul>
              <li><a href="#reading-csv">Streaming XLSX</a></li>
            </ul>
          </li>
        </ul>
      </li>
    </ul>
  </li>
  <li><a href="#browser">Browser</a></li>
  <li>
    <a href="#value-types">Value Types</a>
    <ul>
      <li><a href="#null-value">Null Value</a></li>
      <li><a href="#merge-cell">Merge Cell</a></li>
      <li><a href="#number-value">Number Value</a></li>
      <li><a href="#string-value">String Value</a></li>
      <li><a href="#date-value">Date Value</a></li>
      <li><a href="#hyperlink-value">Hyperlink Value</a></li>
      <li>
        <a href="#formula-value">Formula Value</a>
        <ul>
          <li><a href="#shared-formula">Shared Formula</a></li>
          <li><a href="#formula-type">Formula Type</a></li>
        </ul>
      </li>
      <li><a href="#rich-text-value">Rich Text Value</a></li>
      <li><a href="#boolean-value">Boolean Value</a></li>
      <li><a href="#error-value">Error Value</a></li>
    </ul>
  </li>
  <li><a href="#config">Config</a></li>
  <li><a href="#known-issues">Known Issues</a></li>
  <li><a href="#release-history">Release History</a></li>
</ul>

# Interface

## Importing

The default export is a transpiled ES5 version with a Promise polyfill - this offers the highest level of compatibility.

```javascript
var Excel = require('exceljs');
import Excel from 'exceljs';
```

However, if you use this library on a modern node.js version (>=8) or on the frontend using a bundler (or can focus on just evergreen browsers), we recommend to use these imports:

```javascript
const Excel = require('exceljs/modern.nodejs');
import Excel from 'exceljs/modern.browser';
```

## Create a Workbook

```javascript
var workbook = new Excel.Workbook();
```

## Set Workbook Properties

```javascript
workbook.creator = 'Me';
workbook.lastModifiedBy = 'Her';
workbook.created = new Date(1985, 8, 30);
workbook.modified = new Date();
workbook.lastPrinted = new Date(2016, 9, 27);
```

```javascript
// Set workbook dates to 1904 date system
workbook.properties.date1904 = true;
```

## Workbook Views

The Workbook views controls how many separate windows Excel will open when viewing the workbook.

```javascript
workbook.views = [
  {
    x: 0, y: 0, width: 10000, height: 20000,
    firstSheet: 0, activeTab: 1, visibility: 'visible'
  }
]
```

## Add a Worksheet

```javascript
var sheet = workbook.addWorksheet('My Sheet');
```

Use the second parameter of the addWorksheet function to specify options for the worksheet.

For Example:

```javascript
// create a sheet with red tab colour
var sheet = workbook.addWorksheet('My Sheet', {properties:{tabColor:{argb:'FFC0000'}}});

// create a sheet where the grid lines are hidden
var sheet = workbook.addWorksheet('My Sheet', {properties: {showGridLines: false}});

// create a sheet with the first row and column frozen
var sheet = workbook.addWorksheet('My Sheet', {views:[{xSplit: 1, ySplit:1}]});
```

## Remove a Worksheet

Use the worksheet `id` to remove the sheet from workbook.

For Example:

```javascript
// Create a worksheet
var sheet = workbook.addWorksheet('My Sheet');

// Remove the worksheet using worksheet id
workbook.removeWorksheet(sheet.id)
```

## Access Worksheets
```javascript
// Iterate over all sheets
// Note: workbook.worksheets.forEach will still work but this is better
workbook.eachSheet(function(worksheet, sheetId) {
  // ...
});

// fetch sheet by name
var worksheet = workbook.getWorksheet('My Sheet');

// fetch sheet by id
var worksheet = workbook.getWorksheet(1);
```

## Worksheet State

```javascript
// make worksheet visible
worksheet.state = 'visible';

// make worksheet hidden
worksheet.state = 'hidden';

// make worksheet hidden from 'hide/unhide' dialog
worksheet.state = 'veryHidden';
```

## Worksheet Properties

Worksheets support a property bucket to allow control over some features of the worksheet.

```javascript
// create new sheet with properties
var worksheet = workbook.addWorksheet('sheet', {properties:{tabColor:{argb:'FF00FF00'}}});

// create a new sheet writer with properties
var worksheetWriter = workbookWriter.addSheet('sheet', {properties:{outlineLevelCol:1}});

// adjust properties afterwards (not supported by worksheet-writer)
worksheet.properties.outlineLevelCol = 2;
worksheet.properties.defaultRowHeight = 15;
```

**Supported Properties**

| Name             | Default    | Description |
| ---------------- | ---------- | ----------- |
| tabColor         | undefined  | Color of the tabs |
| outlineLevelCol  | 0          | The worksheet column outline level |
| outlineLevelRow  | 0          | The worksheet row outline level |
| defaultRowHeight | 15         | Default row height |
| dyDescent        | 55         | TBD |

### Worksheet Metrics

Some new metrics have been added to Worksheet...

| Name              | Description |
| ----------------- | ----------- |
| rowCount          | The total row size of the document. Equal to the row number of the last row that has values. |
| actualRowCount    | A count of the number of rows that have values. If a mid-document row is empty, it will not be included in the count. |
| columnCount       | The total column size of the document. Equal to the maximum cell count from all of the rows |
| actualColumnCount | A count of the number of columns that have values. |


## Page Setup

All properties that can affect the printing of a sheet are held in a pageSetup object on the sheet.

```javascript
// create new sheet with pageSetup settings for A4 - landscape
var worksheet =  workbook.addWorksheet('sheet', {
  pageSetup:{paperSize: 9, orientation:'landscape'}
});

// create a new sheet writer with pageSetup settings for fit-to-page
var worksheetWriter = workbookWriter.addSheet('sheet', {
  pageSetup:{fitToPage: true, fitToHeight: 5, fitToWidth: 7}
});

// adjust pageSetup settings afterwards
worksheet.pageSetup.margins = {
  left: 0.7, right: 0.7,
  top: 0.75, bottom: 0.75,
  header: 0.3, footer: 0.3
};

// Set Print Area for a sheet
worksheet.pageSetup.printArea = 'A1:G20';

// Repeat specific rows on every printed page
worksheet.pageSetup.printTitlesRow = '1:3';

// Repeat specific columns on every printed page
worksheet.pageSetup.printTitlesColumn = 'A:C';
```

**Supported pageSetup settings**

| Name                  | Default       | Description |
| --------------------- | ------------- | ----------- |
| margins               |               | Whitespace on the borders of the page. Units are inches. |
| orientation           | 'portrait'    | Orientation of the page - i.e. taller (portrait) or wider (landscape) |
| horizontalDpi         | 4294967295    | Horizontal Dots per Inch. Default value is -1 |
| verticalDpi           | 4294967295    | Vertical Dots per Inch. Default value is -1 |
| fitToPage             |               | Whether to use fitToWidth and fitToHeight or scale settings. Default is based on presence of these settings in the pageSetup object - if both are present, scale wins (i.e. default will be false) |
| pageOrder             | 'downThenOver'| Which order to print the pages - one of ['downThenOver', 'overThenDown'] |
| blackAndWhite         | false         | Print without colour |
| draft                 | false         | Print with less quality (and ink) |
| cellComments          | 'None'        | Where to place comments - one of ['atEnd', 'asDisplayed', 'None'] |
| errors                | 'displayed'   | Where to show errors - one of ['dash', 'blank', 'NA', 'displayed'] |
| scale                 | 100           | Percentage value to increase or reduce the size of the print. Active when fitToPage is false |
| fitToWidth            | 1             | How many pages wide the sheet should print on to. Active when fitToPage is true  |
| fitToHeight           | 1             | How many pages high the sheet should print on to. Active when fitToPage is true  |
| paperSize             |               | What paper size to use (see below) |
| showRowColHeaders     | false         | Whether to show the row numbers and column letters |
| showGridLines         | false         | Whether to show grid lines |
| firstPageNumber       |               | Which number to use for the first page |
| horizontalCentered    | false         | Whether to center the sheet data horizontally |
| verticalCentered      | false         | Whether to center the sheet data vertically |

**Example Paper Sizes**

| Name                          | Value     |
| ----------------------------- | --------- |
| Letter                        | undefined |
| Legal                         |  5        |
| Executive                     |  7        |
| A4                            |  9        |
| A5                            |  11       |
| B5 (JIS)                      |  13       |
| Envelope #10                  |  20       |
| Envelope DL                   |  27       |
| Envelope C5                   |  28       |
| Envelope B5                   |  34       |
| Envelope Monarch              |  37       |
| Double Japan Postcard Rotated |  82       |
| 16K 197x273 mm                |  119      |

<<<<<<< HEAD
## Header Footer

Here's how to add headers and footers. The added content is mainly text, such as time, introduction, file information, etc., and you can set the style of the text. In addition, you can set different texts for the first page and even page.
=======
## Headers and Footers

Here's how to add headers and footers.
 The added content is mainly text, such as time, introduction, file information, etc.,
 and you can set the style of the text.
 In addition, you can set different texts for the first page and even page.
>>>>>>> f584ea21

Note: Images are not currently supported.

```javascript
// Set footer (default centered), result: "Page 2 of 16"
worksheet.headerFooter.oddFooter = "Page &P of &N";

// Set the footer (default centered) to bold, resulting in: "Page 2 of 16"
worksheet.headerFooter.oddFooter = "Page &P of &N";

// Set the left footer to 18px and italicize. Result: "Page 2 of 16"
worksheet.headerFooter.oddFooter = "&LPage &P of &N";

// Set the middle header to gray Aril, the result: "52 exceljs"
worksheet.headerFooter.oddHeader = "&C&KCCCCCC&\"Aril\"52 exceljs";

// Set the left, center, and right text of the footer. Result: “Exceljs” in the footer left. “demo.xlsx” in the footer center. “Page 2” in the footer right
worksheet.headerFooter.oddFooter = "&Lexceljs&C&F&RPage &P";

// Add different header & footer for the first page
worksheet.headerFooter.differentFirst = true;
worksheet.headerFooter.firstHeader = "Hello Exceljs";
worksheet.headerFooter.firstFooter = "Hello World"
```

**Supported headerFooter settings**

| Name              | Default   | Description |
| ----------------- | --------- | ----------- |
| differentFirst    | false     | Set the value of differentFirst as true, which indicates that headers/footers for first page are different from the other pages |
| differentOddEven  | false     | Set the value of differentOddEven as true, which indicates that headers/footers for odd and even pages are different |
| oddHeader         | null      | Set header string for odd(default) pages, could format the string |
| oddFooter         | null      | Set footer string for odd(default) pages, could format the string |
| evenHeader        | null      | Set header string for even pages, could format the string |
| evenFooter        | null      | Set footer string for even pages, could format the string |
| firstHeader       | null      | Set header string for the first page, could format the string |
| firstFooter       | null      | Set footer string for the first page, could format the string |

**Script Commands**

<<<<<<< HEAD
| Commands                | Description |
| -----------------  | ----------- |
|&L|Set position to the left|
|&C|Set position to the center|
|&R|Set position to the right|
|&P|The current page number|
|&N|The total number of pages|
|&D|The current date|
|&T|The current time|
|&G|A picture|
|&A|The worksheet name|
|&F|The file name|
|&B|Make text bold|
|&I|Italicize text|
|&U|Underline text|
|&"font name"|font name, for example &"Aril"|
|&font size|font size, for example 12|
|&KHEXCode|font color, for example &KCCCCCC|
=======
| Commands     | Description |
| ------------ | ----------- |
| &L           | Set position to the left |
| &C           | Set position to the center |
| &R           | Set position to the right |
| &P           | The current page number |
| &N           | The total number of pages |
| &D           | The current date |
| &T           | The current time |
| &G           | A picture |
| &A           | The worksheet name |
| &F           | The file name |
| &B           | Make text bold |
| &I           | Italicize text |
| &U           | Underline text |
| &"font name" | font name, for example &"Aril" |
| &font size   | font size, for example 12 |
| &KHEXCode    | font color, for example &KCCCCCC |
>>>>>>> f584ea21

## Worksheet Views

Worksheets now support a list of views, that control how Excel presents the sheet:

* frozen - where a number of rows and columns to the top and left are frozen in place. Only the bottom left section will scroll
* split - where the view is split into 4 sections, each semi-independently scrollable.

Each view also supports various properties:

| Name              | Default   | Description |
| ----------------- | --------- | ----------- |
| state             | 'normal'  | Controls the view state - one of normal, frozen or split |
| rightToLeft       | false     | Sets the worksheet view's orientation to right-to-left |
| activeCell        | undefined | The currently selected cell |
| showRuler         | true      | Shows or hides the ruler in Page Layout |
| showRowColHeaders | true      | Shows or hides the row and column headers (e.g. A1, B1 at the top and 1,2,3 on the left |
| showGridLines     | true      | Shows or hides the gridlines (shown for cells where borders have not been defined) |
| zoomScale         | 100       | Percentage zoom to use for the view |
| zoomScaleNormal   | 100       | Normal zoom for the view |
| style             | undefined | Presentation style - one of pageBreakPreview or pageLayout. Note pageLayout is not compatable with frozen views |

### Frozen Views

Frozen views support the following extra properties:

| Name              | Default   | Description |
| ----------------- | --------- | ----------- |
| xSplit            | 0         | How many columns to freeze. To freeze rows only, set this to 0 or undefined |
| ySplit            | 0         | How many rows to freeze. To freeze columns only, set this to 0 or undefined |
| topLeftCell       | special   | Which cell will be top-left in the bottom-right pane. Note: cannot be a frozen cell. Defaults to first unfrozen cell |

```javascript
worksheet.views = [
  {state: 'frozen', xSplit: 2, ySplit: 3, topLeftCell: 'G10', activeCell: 'A1'}
];
```

### Split Views

Split views support the following extra properties:

| Name              | Default   | Description |
| ----------------- | --------- | ----------- |
| xSplit            | 0         | How many points from the left to place the splitter. To split vertically, set this to 0 or undefined |
| ySplit            | 0         | How many points from the top to place the splitter. To split horizontally, set this to 0 or undefined  |
| topLeftCell       | undefined | Which cell will be top-left in the bottom-right pane. |
| activePane        | undefined | Which pane will be active - one of topLeft, topRight, bottomLeft and bottomRight |

```javascript
worksheet.views = [
  {state: 'split', xSplit: 2000, ySplit: 3000, topLeftCell: 'G10', activeCell: 'A1'}
];
```

## Auto filters

It is possible to apply an auto filter to your worksheet.

```javascript
worksheet.autoFilter = 'A1:C1';
```

While the range string is the standard form of the autoFilter, the worksheet will also support the
following values:

```javascript
// Set an auto filter from A1 to C1
worksheet.autoFilter = {
  from: 'A1',
  to: 'C1',
}

// Set an auto filter from the cell in row 3 and column 1
// to the cell in row 5 and column 12
worksheet.autoFilter = {
  from: {
    row: 3,
    column: 1
  },
  to: {
    row: 5,
    column: 12
  }
}

// Set an auto filter from D3 to the
// cell in row 7 and column 5
worksheet.autoFilter = {
  from: 'D3',
  to: {
    row: 7,
    column: 5
  }
}
```

## Columns

```javascript
// Add column headers and define column keys and widths
// Note: these column structures are a workbook-building convenience only,
// apart from the column width, they will not be fully persisted.
worksheet.columns = [
  { header: 'Id', key: 'id', width: 10 },
  { header: 'Name', key: 'name', width: 32 },
  { header: 'D.O.B.', key: 'DOB', width: 10, outlineLevel: 1 }
];

// Access an individual columns by key, letter and 1-based column number
var idCol = worksheet.getColumn('id');
var nameCol = worksheet.getColumn('B');
var dobCol = worksheet.getColumn(3);

// set column properties

// Note: will overwrite cell value C1
dobCol.header = 'Date of Birth';

// Note: this will overwrite cell values C1:C2
dobCol.header = ['Date of Birth', 'A.K.A. D.O.B.'];

// from this point on, this column will be indexed by 'dob' and not 'DOB'
dobCol.key = 'dob';

dobCol.width = 15;

// Hide the column if you'd like
dobCol.hidden = true;

// set an outline level for columns
worksheet.getColumn(4).outlineLevel = 0;
worksheet.getColumn(5).outlineLevel = 1;

// columns support a readonly field to indicate the collapsed state based on outlineLevel
expect(worksheet.getColumn(4).collapsed).to.equal(false);
expect(worksheet.getColumn(5).collapsed).to.equal(true);

// iterate over all current cells in this column
dobCol.eachCell(function(cell, rowNumber) {
  // ...
});

// iterate over all current cells in this column including empty cells
dobCol.eachCell({ includeEmpty: true }, function(cell, rowNumber) {
  // ...
});

// add a column of new values
worksheet.getColumn(6).values = [1,2,3,4,5];

// add a sparse column of values
worksheet.getColumn(7).values = [,,2,3,,5,,7,,,,11];

// cut one or more columns (columns to the right are shifted left)
// If column properties have been definde, they will be cut or moved accordingly
// Known Issue: If a splice causes any merged cells to move, the results may be unpredictable
worksheet.spliceColumns(3,2);

// remove one column and insert two more.
// Note: columns 4 and above will be shifted right by 1 column.
// Also: If the worksheet has more rows than values in the colulmn inserts,
//  the rows will still be shifted as if the values existed
var newCol3Values = [1,2,3,4,5];
var newCol4Values = ['one', 'two', 'three', 'four', 'five'];
worksheet.spliceColumns(3, 1, newCol3Values, newCol4Values);

```

## Rows

```javascript
// Add a couple of Rows by key-value, after the last current row, using the column keys
worksheet.addRow({id: 1, name: 'John Doe', dob: new Date(1970,1,1)});
worksheet.addRow({id: 2, name: 'Jane Doe', dob: new Date(1965,1,7)});

// Add a row by contiguous Array (assign to columns A, B & C)
worksheet.addRow([3, 'Sam', new Date()]);

// Add a row by sparse Array (assign to columns A, E & I)
var rowValues = [];
rowValues[1] = 4;
rowValues[5] = 'Kyle';
rowValues[9] = new Date();
worksheet.addRow(rowValues);

// Add an array of rows
var rows = [
  [5,'Bob',new Date()], // row by array
  {id:6, name: 'Barbara', dob: new Date()}
];
worksheet.addRows(rows);

// Get a row object. If it doesn't already exist, a new empty one will be returned
var row = worksheet.getRow(5);

// Get the last editable row in a worksheet (or undefined if there are none)
var row = worksheet.lastRow;

// Set a specific row height
row.height = 42.5;

// make row hidden
row.hidden = true;

// set an outline level for rows
worksheet.getRow(4).outlineLevel = 0;
worksheet.getRow(5).outlineLevel = 1;

// rows support a readonly field to indicate the collapsed state based on outlineLevel
expect(worksheet.getRow(4).collapsed).to.equal(false);
expect(worksheet.getRow(5).collapsed).to.equal(true);


row.getCell(1).value = 5; // A5's value set to 5
row.getCell('name').value = 'Zeb'; // B5's value set to 'Zeb' - assuming column 2 is still keyed by name
row.getCell('C').value = new Date(); // C5's value set to now

// Get a row as a sparse array
// Note: interface change: worksheet.getRow(4) ==> worksheet.getRow(4).values
row = worksheet.getRow(4).values;
expect(row[5]).toEqual('Kyle');

// assign row values by contiguous array (where array element 0 has a value)
row.values = [1,2,3];
expect(row.getCell(1).value).toEqual(1);
expect(row.getCell(2).value).toEqual(2);
expect(row.getCell(3).value).toEqual(3);

// assign row values by sparse array  (where array element 0 is undefined)
var values = []
values[5] = 7;
values[10] = 'Hello, World!';
row.values = values;
expect(row.getCell(1).value).toBeNull();
expect(row.getCell(5).value).toEqual(7);
expect(row.getCell(10).value).toEqual('Hello, World!');

// assign row values by object, using column keys
row.values = {
  id: 13,
  name: 'Thing 1',
  dob: new Date()
};

// Insert a page break below the row
row.addPageBreak();

// Iterate over all rows that have values in a worksheet
worksheet.eachRow(function(row, rowNumber) {
  console.log('Row ' + rowNumber + ' = ' + JSON.stringify(row.values));
});

// Iterate over all rows (including empty rows) in a worksheet
worksheet.eachRow({ includeEmpty: true }, function(row, rowNumber) {
  console.log('Row ' + rowNumber + ' = ' + JSON.stringify(row.values));
});

// Iterate over all non-null cells in a row
row.eachCell(function(cell, colNumber) {
  console.log('Cell ' + colNumber + ' = ' + cell.value);
});

// Iterate over all cells in a row (including empty cells)
row.eachCell({ includeEmpty: true }, function(cell, colNumber) {
  console.log('Cell ' + colNumber + ' = ' + cell.value);
});

// Cut one or more rows (rows below are shifted up)
// Known Issue: If a splice causes any merged cells to move, the results may be unpredictable
worksheet.spliceRows(4,3);

// remove one row and insert two more.
// Note: rows 4 and below will be shifted down by 1 row.
var newRow3Values = [1,2,3,4,5];
var newRow4Values = ['one', 'two', 'three', 'four', 'five'];
worksheet.spliceRows(3, 1, newRow3Values, newRow4Values);

// Cut one or more cells (cells to the right are shifted left)
// Note: this operation will not affect other rows
row.splice(3,2);

// remove one cell and insert two more (cells to the right of the cut cell will be shifted right)
row.splice(4,1,'new value 1', 'new value 2');

// Commit a completed row to stream
row.commit();

// row metrics
var rowSize = row.cellCount;
var numValues = row.actualCellCount;
```

## Handling Individual Cells

```javascript
var cell = worksheet.getCell('C3');

// Modify/Add individual cell
cell.value = new Date(1968, 5, 1);

// query a cell's type
expect(cell.type).toEqual(Excel.ValueType.Date);

// use string value of cell
myInput.value = cell.text;

// use html-safe string for rendering...
var html = '<div>' + cell.html + '</div>';

```

## Merged Cells

```javascript
// merge a range of cells
worksheet.mergeCells('A4:B5');

// ... merged cells are linked
worksheet.getCell('B5').value = 'Hello, World!';
expect(worksheet.getCell('B5').value).toBe(worksheet.getCell('A4').value);
expect(worksheet.getCell('B5').master).toBe(worksheet.getCell('A4'));

// ... merged cells share the same style object
expect(worksheet.getCell('B5').style).toBe(worksheet.getCell('A4').style);
worksheet.getCell('B5').style.font = myFonts.arial;
expect(worksheet.getCell('A4').style.font).toBe(myFonts.arial);

// unmerging the cells breaks the style links
worksheet.unMergeCells('A4');
expect(worksheet.getCell('B5').style).not.toBe(worksheet.getCell('A4').style);
expect(worksheet.getCell('B5').style.font).not.toBe(myFonts.arial);

// merge by top-left, bottom-right
worksheet.mergeCells('G10', 'H11');
worksheet.mergeCells(10,11,12,13); // top,left,bottom,right
```

## Defined Names

Individual cells (or multiple groups of cells) can have names assigned to them.
 The names can be used in formulas and data validation (and probably more).

```javascript
// assign (or get) a name for a cell (will overwrite any other names that cell had)
worksheet.getCell('A1').name = 'PI';
expect(worksheet.getCell('A1').name).to.equal('PI');

// assign (or get) an array of names for a cell (cells can have more than one name)
worksheet.getCell('A1').names = ['thing1', 'thing2'];
expect(worksheet.getCell('A1').names).to.have.members(['thing1', 'thing2']);

// remove a name from a cell
worksheet.getCell('A1').removeName('thing1');
expect(worksheet.getCell('A1').names).to.have.members(['thing2']);
```

## Data Validations

Cells can define what values are valid or not and provide prompting to the user to help guide them.

Validation types can be one of the following:

| Type       | Description |
| ---------- | ----------- |
| list       | Define a discrete set of valid values. Excel will offer these in a dropdown for easy entry |
| whole      | The value must be a whole number |
| decimal    | The value must be a decimal number |
| textLength | The value may be text but the length is controlled |
| custom     | A custom formula controls the valid values |

For types other than list or custom, the following operators affect the validation:

| Operator              | Description |
| --------------------  | ----------- |
| between               | Values must lie between formula results |
| notBetween            | Values must not lie between formula results |
| equal                 | Value must equal formula result |
| notEqual              | Value must not equal formula result |
| greaterThan           | Value must be greater than formula result |
| lessThan              | Value must be less than formula result |
| greaterThanOrEqual    | Value must be greater than or equal to formula result |
| lessThanOrEqual       | Value must be less than or equal to formula result |

```javascript
// Specify list of valid values (One, Two, Three, Four).
// Excel will provide a dropdown with these values.
worksheet.getCell('A1').dataValidation = {
  type: 'list',
  allowBlank: true,
  formulae: ['"One,Two,Three,Four"']
};

// Specify list of valid values from a range.
// Excel will provide a dropdown with these values.
worksheet.getCell('A1').dataValidation = {
  type: 'list',
  allowBlank: true,
  formulae: ['$D$5:$F$5']
};

// Specify Cell must be a whole number that is not 5.
// Show the user an appropriate error message if they get it wrong
worksheet.getCell('A1').dataValidation = {
  type: 'whole',
  operator: 'notEqual',
  showErrorMessage: true,
  formulae: [5],
  errorStyle: 'error',
  errorTitle: 'Five',
  error: 'The value must not be Five'
};

// Specify Cell must be a decomal number between 1.5 and 7.
// Add 'tooltip' to help guid the user
worksheet.getCell('A1').dataValidation = {
  type: 'decimal',
  operator: 'between',
  allowBlank: true,
  showInputMessage: true,
  formulae: [1.5, 7],
  promptTitle: 'Decimal',
  prompt: 'The value must between 1.5 and 7'
};

// Specify Cell must be have a text length less than 15
worksheet.getCell('A1').dataValidation = {
  type: 'textLength',
  operator: 'lessThan',
  showErrorMessage: true,
  allowBlank: true,
  formulae: [15]
};

// Specify Cell must be have be a date before 1st Jan 2016
worksheet.getCell('A1').dataValidation = {
  type: 'date',
  operator: 'lessThan',
  showErrorMessage: true,
  allowBlank: true,
  formulae: [new Date(2016,0,1)]
};
```

## Cell Comments

Add old style comment to a cell

```javascript
// plain text note
worksheet.getCell('A1').note = 'Hello, ExcelJS!';

// colourful formatted note
ws.getCell('B1').note = {
  texts: [
    {'font': {'size': 12, 'color': {'theme': 0}, 'name': 'Calibri', 'family': 2, 'scheme': 'minor'}, 'text': 'This is '},
    {'font': {'italic': true, 'size': 12, 'color': {'theme': 0}, 'name': 'Calibri', 'scheme': 'minor'}, 'text': 'a'},
    {'font': {'size': 12, 'color': {'theme': 1}, 'name': 'Calibri', 'family': 2, 'scheme': 'minor'}, 'text': ' '},
    {'font': {'size': 12, 'color': {'argb': 'FFFF6600'}, 'name': 'Calibri', 'scheme': 'minor'}, 'text': 'colorful'},
    {'font': {'size': 12, 'color': {'theme': 1}, 'name': 'Calibri', 'family': 2, 'scheme': 'minor'}, 'text': ' text '},
    {'font': {'size': 12, 'color': {'argb': 'FFCCFFCC'}, 'name': 'Calibri', 'scheme': 'minor'}, 'text': 'with'},
    {'font': {'size': 12, 'color': {'theme': 1}, 'name': 'Calibri', 'family': 2, 'scheme': 'minor'}, 'text': ' in-cell '},
    {'font': {'bold': true, 'size': 12, 'color': {'theme': 1}, 'name': 'Calibri', 'family': 2, 'scheme': 'minor'}, 'text': 'format'},
  ],
};
```

## Styles

Cells, Rows and Columns each support a rich set of styles and formats that affect how the cells are displayed.

Styles are set by assigning the following properties:

* <a href="#number-formats">numFmt</a>
* <a href="#fonts">font</a>
* <a href="#alignment">alignment</a>
* <a href="#borders">border</a>
* <a href="#fills">fill</a>

```javascript
// assign a style to a cell
ws.getCell('A1').numFmt = '0.00%';

// Apply styles to worksheet columns
ws.columns = [
  { header: 'Id', key: 'id', width: 10 },
  { header: 'Name', key: 'name', width: 32, style: { font: { name: 'Arial Black' } } },
  { header: 'D.O.B.', key: 'DOB', width: 10, style: { numFmt: 'dd/mm/yyyy' } }
];

// Set Column 3 to Currency Format
ws.getColumn(3).numFmt = '"£"#,##0.00;[Red]\-"£"#,##0.00';

// Set Row 2 to Comic Sans.
ws.getRow(2).font = { name: 'Comic Sans MS', family: 4, size: 16, underline: 'double', bold: true };
```

When a style is applied to a row or column, it will be applied to all currently existing cells in that row or column.
 Also, any new cell that is created will inherit its initial styles from the row and column it belongs to.

If a cell's row and column both define a specific style (e.g. font), the cell will use the row style over the column style.
 However if the row and column define different styles (e.g. column.numFmt and row.font), the cell will inherit the font from the row and the numFmt from the column.

Caveat: All the above properties (with the exception of numFmt, which is a string), are JS object structures.
 If the same style object is assigned to more than one spreadsheet entity, then each entity will share the same style object.
 If the style object is later modified before the spreadsheet is serialized, then all entities referencing that style object will be modified too.
 This behaviour is intended to prioritize performance by reducing the number of JS objects created.
 If you want the style objects to be independent, you will need to clone them before assigning them.
 Also, by default, when a document is read from file (or stream) if spreadsheet entities share similar styles, then they will reference the same style object too.

### Number Formats

```javascript
// display value as '1 3/5'
ws.getCell('A1').value = 1.6;
ws.getCell('A1').numFmt = '# ?/?';

// display value as '1.60%'
ws.getCell('B1').value = 0.016;
ws.getCell('B1').numFmt = '0.00%';
```

### Fonts

```javascript

// for the wannabe graphic designers out there
ws.getCell('A1').font = {
  name: 'Comic Sans MS',
  family: 4,
  size: 16,
  underline: true,
  bold: true
};

// for the graduate graphic designers...
ws.getCell('A2').font = {
  name: 'Arial Black',
  color: { argb: 'FF00FF00' },
  family: 2,
  size: 14,
  italic: true
};

// for the vertical align
ws.getCell('A3').font = {
  vertAlign: 'superscript'
};

// note: the cell will store a reference to the font object assigned.
// If the font object is changed afterwards, the cell font will change also...
var font = { name: 'Arial', size: 12 };
ws.getCell('A3').font = font;
font.size = 20; // Cell A3 now has font size 20!

// Cells that share similar fonts may reference the same font object after
// the workbook is read from file or stream
```

| Font Property | Description       | Example Value(s) |
| ------------- | ----------------- | ---------------- |
| name          | Font name. | 'Arial', 'Calibri', etc. |
| family        | Font family for fallback. An integer value. | 1 - Serif, 2 - Sans Serif, 3 - Mono, Others - unknown |
| scheme        | Font scheme. | 'minor', 'major', 'none' |
| charset       | Font charset. An integer value. | 1, 2, etc. |
| size          | Font size. An integer value. | 9, 10, 12, 16, etc. |
| color         | Colour description, an object containing an ARGB value. | { argb: 'FFFF0000'} |
| bold          | Font **weight** | true, false |
| italic        | Font *slope* | true, false |
| underline     | Font <u>underline</u> style | true, false, 'none', 'single', 'double', 'singleAccounting', 'doubleAccounting' |
| strike        | Font <strike>strikethrough</strike> | true, false |
| outline       | Font outline | true, false |
| vertAlign     | Vertical align | 'superscript', 'subscript'

### Alignment

```javascript
// set cell alignment to top-left, middle-center, bottom-right
ws.getCell('A1').alignment = { vertical: 'top', horizontal: 'left' };
ws.getCell('B1').alignment = { vertical: 'middle', horizontal: 'center' };
ws.getCell('C1').alignment = { vertical: 'bottom', horizontal: 'right' };

// set cell to wrap-text
ws.getCell('D1').alignment = { wrapText: true };

// set cell indent to 1
ws.getCell('E1').alignment = { indent: 1 };

// set cell text rotation to 30deg upwards, 45deg downwards and vertical text
ws.getCell('F1').alignment = { textRotation: 30 };
ws.getCell('G1').alignment = { textRotation: -45 };
ws.getCell('H1').alignment = { textRotation: 'vertical' };
```

**Valid Alignment Property Values**

| horizontal       | vertical    | wrapText | indent  | readingOrder | textRotation |
| ---------------- | ----------- | -------- | ------- | ------------ | ------------ |
| left             | top         | true     | integer | rtl          | 0 to 90      |
| center           | middle      | false    |         | ltr          | -1 to -90    |
| right            | bottom      |          |         |              | vertical     |
| fill             | distributed |          |         |              |              |
| justify          | justify     |          |         |              |              |
| centerContinuous |             |          |         |              |              |
| distributed      |             |          |         |              |              |


### Borders

```javascript
// set single thin border around A1
ws.getCell('A1').border = {
  top: {style:'thin'},
  left: {style:'thin'},
  bottom: {style:'thin'},
  right: {style:'thin'}
};

// set double thin green border around A3
ws.getCell('A3').border = {
  top: {style:'double', color: {argb:'FF00FF00'}},
  left: {style:'double', color: {argb:'FF00FF00'}},
  bottom: {style:'double', color: {argb:'FF00FF00'}},
  right: {style:'double', color: {argb:'FF00FF00'}}
};

// set thick red cross in A5
ws.getCell('A5').border = {
  diagonal: {up: true, down: true, style:'thick', color: {argb:'FFFF0000'}}
};
```

**Valid Border Styles**

* thin
* dotted
* dashDot
* hair
* dashDotDot
* slantDashDot
* mediumDashed
* mediumDashDotDot
* mediumDashDot
* medium
* double
* thick

### Fills

```javascript
// fill A1 with red darkVertical stripes
ws.getCell('A1').fill = {
  type: 'pattern',
  pattern:'darkVertical',
  fgColor:{argb:'FFFF0000'}
};

// fill A2 with yellow dark trellis and blue behind
ws.getCell('A2').fill = {
  type: 'pattern',
  pattern:'darkTrellis',
  fgColor:{argb:'FFFFFF00'},
  bgColor:{argb:'FF0000FF'}
};

// fill A3 with blue-white-blue gradient from left to right
ws.getCell('A3').fill = {
  type: 'gradient',
  gradient: 'angle',
  degree: 0,
  stops: [
    {position:0, color:{argb:'FF0000FF'}},
    {position:0.5, color:{argb:'FFFFFFFF'}},
    {position:1, color:{argb:'FF0000FF'}}
  ]
};


// fill A4 with red-green gradient from center
ws.getCell('A2').fill = {
  type: 'gradient',
  gradient: 'path',
  center:{left:0.5,top:0.5},
  stops: [
    {position:0, color:{argb:'FFFF0000'}},
    {position:1, color:{argb:'FF00FF00'}}
  ]
};
```

#### Pattern Fills

| Property | Required | Description |
| -------- | -------- | ----------- |
| type     | Y        | Value: 'pattern'<br/>Specifies this fill uses patterns |
| pattern  | Y        | Specifies type of pattern (see <a href="#valid-pattern-types">Valid Pattern Types</a> below) |
| fgColor  | N        | Specifies the pattern foreground color. Default is black. |
| bgColor  | N        | Specifies the pattern background color. Default is white. |

**Valid Pattern Types**

* none
* solid
* darkGray
* mediumGray
* lightGray
* gray125
* gray0625
* darkHorizontal
* darkVertical
* darkDown
* darkUp
* darkGrid
* darkTrellis
* lightHorizontal
* lightVertical
* lightDown
* lightUp
* lightGrid
* lightTrellis

#### Gradient Fills

| Property | Required | Description |
| -------- | -------- | ----------- |
| type     | Y        | Value: 'gradient'<br/>Specifies this fill uses gradients |
| gradient | Y        | Specifies gradient type. One of ['angle', 'path'] |
| degree   | angle    | For 'angle' gradient, specifies the direction of the gradient. 0 is from the left to the right. Values from 1 - 359 rotates the direction clockwise |
| center   | path     | For 'path' gradient. Specifies the relative coordinates for the start of the path. 'left' and 'top' values range from 0 to 1 |
| stops    | Y        | Specifies the gradient colour sequence. Is an array of objects containing position and color starting with position 0 and ending with position 1. Intermediary positions may be used to specify other colours on the path. |

**Caveats**

Using the interface above it may be possible to create gradient fill effects not possible using the XLSX editor program.
For example, Excel only supports angle gradients of 0, 45, 90 and 135.
Similarly the sequence of stops may also be limited by the UI with positions [0,1] or [0,0.5,1] as the only options.
Take care with this fill to be sure it is supported by the target XLSX viewers.

### Rich Text

Individual cells now support rich text or in-cell formatting.
 Rich text values can control the font properties of any number of sub-strings within the text value.
 See <a href="font">Fonts</a> for a complete list of details on what font properties are supported.

```javascript

ws.getCell('A1').value = {
  'richText': [
    {'font': {'size': 12,'color': {'theme': 0},'name': 'Calibri','family': 2,'scheme': 'minor'},'text': 'This is '},
    {'font': {'italic': true,'size': 12,'color': {'theme': 0},'name': 'Calibri','scheme': 'minor'},'text': 'a'},
    {'font': {'size': 12,'color': {'theme': 1},'name': 'Calibri','family': 2,'scheme': 'minor'},'text': ' '},
    {'font': {'size': 12,'color': {'argb': 'FFFF6600'},'name': 'Calibri','scheme': 'minor'},'text': 'colorful'},
    {'font': {'size': 12,'color': {'theme': 1},'name': 'Calibri','family': 2,'scheme': 'minor'},'text': ' text '},
    {'font': {'size': 12,'color': {'argb': 'FFCCFFCC'},'name': 'Calibri','scheme': 'minor'},'text': 'with'},
    {'font': {'size': 12,'color': {'theme': 1},'name': 'Calibri','family': 2,'scheme': 'minor'},'text': ' in-cell '},
    {'font': {'bold': true,'size': 12,'color': {'theme': 1},'name': 'Calibri','family': 2,'scheme': 'minor'},'text': 'format'}
  ]
};

expect(ws.getCell('A1').text).to.equal('This is a colorful text with in-cell format');
expect(ws.getCell('A1').type).to.equal(Excel.ValueType.RichText);

```

## Outline Levels

Excel supports outlining; where rows or columns can be expanded or collapsed depending on what level of detail the user wishes to view.

Outline levels can be defined in column setup:
```javascript
worksheet.columns = [
  { header: 'Id', key: 'id', width: 10 },
  { header: 'Name', key: 'name', width: 32 },
  { header: 'D.O.B.', key: 'DOB', width: 10, outlineLevel: 1 }
];
```

Or directly on the row or column
```javascript
worksheet.getColumn(3).outlineLevel = 1;
worksheet.getRow(3).outlineLevel = 1;
```

The sheet outline levels can be set on the worksheet
```javascript
// set column outline level
worksheet.properties.outlineLevelCol = 1;

// set row outline level
worksheet.properties.outlineLevelRow = 1;
```

Note: adjusting outline levels on rows or columns or the outline levels on the worksheet will incur a side effect of also modifying the collapsed property of all rows or columns affected by the property change. E.g.:
```javascript
worksheet.properties.outlineLevelCol = 1;

worksheet.getColumn(3).outlineLevel = 1;
expect(worksheet.getColumn(3).collapsed).to.be.true;

worksheet.properties.outlineLevelCol = 2;
expect(worksheet.getColumn(3).collapsed).to.be.false;
```

The outline properties can be set on the worksheet

```javascript
worksheet.properties.outlineProperties = {
  summaryBelow: false,
  summaryRight: false,
};
```

## Images

Adding images to a worksheet is a two-step process.
First, the image is added to the workbook via the addImage() function which will also return an imageId value.
Then, using the imageId, the image can be added to the worksheet either as a tiled background or covering a cell range.

Note: As of this version, adjusting or transforming the image is not supported.

### Add Image to Workbook

The Workbook.addImage function supports adding images by filename or by Buffer.
Note that in both cases, the extension must be specified.
Valid extension values include 'jpeg', 'png', 'gif'.

```javascript
// add image to workbook by filename
var imageId1 = workbook.addImage({
  filename: 'path/to/image.jpg',
  extension: 'jpeg',
});

// add image to workbook by buffer
var imageId2 = workbook.addImage({
  buffer: fs.readFileSync('path/to.image.png'),
  extension: 'png',
});

// add image to workbook by base64
var myBase64Image = "data:image/png;base64,iVBORw0KG...";
var imageId2 = workbook.addImage({
  base64: myBase64Image,
  extension: 'png',
});
```

### Add image background to worksheet

Using the image id from Workbook.addImage, the background to a worksheet can be set using the addBackgroundImage function

```javascript
// set background
worksheet.addBackgroundImage(imageId1);
```

### Add image over a range

Using the image id from Workbook.addImage, an image can be embedded within the worksheet to cover a range.
The coordinates calculated from the range will cover from the top-left of the first cell to the bottom right of the second.

```javascript
// insert an image over B2:D6
worksheet.addImage(imageId2, 'B2:D6');
```

Using a structure instead of a range string, it is possible to partially cover cells.

Note that the coordinate system used for this is zero based, so the top-left of A1 will be { col: 0, row: 0 }.
Fractions of cells can be specified by using floating point numbers, e.g. the midpoint of A1 is { col: 0.5, row: 0.5 }.

```javascript
// insert an image over part of B2:D6
worksheet.addImage(imageId2, {
  tl: { col: 1.5, row: 1.5 },
  br: { col: 3.5, row: 5.5 }
});
```

The cell range can also have the eproperty 'editAs' which will control how the image is anchored to the cell(s)
It can have one of the following values:

| Value     | Description |
| --------- | ----------- |
| undefined | This is the default. It specifies the image will be moved and sized with cells |
| oneCell   | Image will be moved with cells but not sized |
| absolute  | Image will not be moved or sized with cells |

```javascript
ws.addImage(imageId, {
  tl: { col: 0.1125, row: 0.4 },
  br: { col: 2.101046875, row: 3.4 },
  editAs: 'oneCell'
});
```

### Add image to a cell

You can add an image to a cell and then define its width and height in pixels at 96dpi.

```javascript
worksheet.addImage(imageId2, {
  tl: { col: 0, row: 0 },
  ext: { width: 500, height: 200 }
});
```

## File I/O

### XLSX

#### Reading XLSX

```javascript
// read from a file
var workbook = new Excel.Workbook();
workbook.xlsx.readFile(filename)
  .then(function() {
    // use workbook
  });

// pipe from stream
var workbook = new Excel.Workbook();
stream.pipe(workbook.xlsx.createInputStream());

// load from buffer
var workbook = new Excel.Workbook();
workbook.xlsx.load(data)
  .then(function() {
    // use workbook
  });
```

#### Writing XLSX

```javascript
// write to a file
var workbook = createAndFillWorkbook();
workbook.xlsx.writeFile(filename)
  .then(function() {
    // done
  });

// write to a stream
workbook.xlsx.write(stream)
  .then(function() {
    // done
  });

// write to a new buffer
workbook.xlsx.writeBuffer()
  .then(function(buffer) {
    // done
  });
```

### CSV

#### Reading CSV

```javascript
// read from a file
var workbook = new Excel.Workbook();
workbook.csv.readFile(filename)
  .then(worksheet => {
    // use workbook or worksheet
  });

// read from a stream
var workbook = new Excel.Workbook();
workbook.csv.read(stream)
  .then(worksheet => {
    // use workbook or worksheet
  });

// pipe from stream
var workbook = new Excel.Workbook();
stream.pipe(workbook.csv.createInputStream());

// read from a file with European Dates
var workbook = new Excel.Workbook();
var options = {
  dateFormats: ['DD/MM/YYYY']
};
workbook.csv.readFile(filename, options)
  .then(worksheet => {
    // use workbook or worksheet
  });

// read from a file with custom value parsing
var workbook = new Excel.Workbook();
var options = {
  map(value, index) {
    switch(index) {
      case 0:
        // column 1 is string
        return value;
      case 1:
        // column 2 is a date
        return new Date(value);
      case 2:
        // column 3 is JSON of a formula value
        return JSON.parse(value);
      default:
        // the rest are numbers
        return parseFloat(value);
    }
  }
};
workbook.csv.readFile(filename, options)
  .then(function(worksheet) {
    // use workbook or worksheet
  });
```

The CSV parser uses [fast-csv](https://www.npmjs.com/package/fast-csv) to read the CSV file.
 The options passed into the read functions above is also passed to fast-csv for parsing of the csv data.
 Please refer to the fast-csv README.md for details.

Dates are parsed using the npm module [moment](https://www.npmjs.com/package/moment).
 If no dateFormats are supplied, the following are used:

* moment.ISO_8601
* 'MM-DD-YYYY'
* 'YYYY-MM-DD'

#### Writing CSV

```javascript

// write to a file
var workbook = createAndFillWorkbook();
workbook.csv.writeFile(filename)
  .then(() => {
    // done
  });

// write to a stream
// Be careful that you need to provide sheetName or
// sheetId for correct import to csv.
workbook.csv.write(stream, { sheetName: 'Page name' })
  .then(() => {
    // done
  });

// write to a file with European Date-Times
var workbook = new Excel.Workbook();
var options = {
  dateFormat: 'DD/MM/YYYY HH:mm:ss',
  dateUTC: true, // use utc when rendering dates
};
workbook.csv.writeFile(filename, options)
  .then(() => {
    // done
  });


// write to a file with custom value formatting
var workbook = new Excel.Workbook();
var options = {
  map(value, index) {
    switch(index) {
      case 0:
        // column 1 is string
        return value;
      case 1:
        // column 2 is a date
        return moment(value).format('YYYY-MM-DD');
      case 2:
        // column 3 is a formula, write just the result
        return value.result;
      default:
        // the rest are numbers
        return value;
    }
  }
};
workbook.csv.writeFile(filename, options)
  .then(() => {
    // done
  });

// write to a new buffer
workbook.csv.writeBuffer()
  .then(function(buffer) {
    // done
  });
```

The CSV parser uses [fast-csv](https://www.npmjs.com/package/fast-csv) to write the CSV file.
 The options passed into the write functions above is also passed to fast-csv for writing the csv data.
 Please refer to the fast-csv README.md for details.

Dates are formatted using the npm module [moment](https://www.npmjs.com/package/moment).
 If no dateFormat is supplied, moment.ISO_8601 is used.
 When writing a CSV you can supply the boolean dateUTC as true to have ExcelJS parse the date without automatically
 converting the timezone using `moment.utc()`.

### Streaming I/O

The File I/O documented above requires that an entire workbook is built up in memory before the file can be written.
 While convenient, it can limit the size of the document due to the amount of memory required.

A streaming writer (or reader) processes the workbook or worksheet data as it is generated,
 converting it into file form as it goes. Typically this is much more efficient on memory as the final
 memory footprint and even intermediate memory footprints are much more compact than with the document version,
 especially when you consider that the row and cell objects are disposed once they are committed.

The interface to the streaming workbook and worksheet is almost the same as the document versions with a few minor practical differences:

* Once a worksheet is added to a workbook, it cannot be removed.
* Once a row is committed, it is no longer accessible since it will have been dropped from the worksheet.
* unMergeCells() is not supported.

Note that it is possible to build the entire workbook without committing any rows.
 When the workbook is committed, all added worksheets (including all uncommitted rows) will be automatically committed.
 However in this case, little will have been gained over the Document version.

#### Streaming XLSX

##### Streaming XLSX Writer

The streaming XLSX writer is available in the ExcelJS.stream.xlsx namespace.

The constructor takes an optional options object with the following fields:

| Field            | Description |
| ---------------- | ----------- |
| stream           | Specifies a writable stream to write the XLSX workbook to. |
| filename         | If stream not specified, this field specifies the path to a file to write the XLSX workbook to. |
| useSharedStrings | Specifies whether to use shared strings in the workbook. Default is false |
| useStyles        | Specifies whether to add style information to the workbook. Styles can add some performance overhead. Default is false |

If neither stream nor filename is specified in the options, the workbook writer will create a StreamBuf object
 that will store the contents of the XLSX workbook in memory.
 This StreamBuf object, which can be accessed via the property workbook.stream, can be used to either
 access the bytes directly by stream.read() or to pipe the contents to another stream.

```javascript
// construct a streaming XLSX workbook writer with styles and shared strings
var options = {
  filename: './streamed-workbook.xlsx',
  useStyles: true,
  useSharedStrings: true
};
var workbook = new Excel.stream.xlsx.WorkbookWriter(options);
```

In general, the interface to the streaming XLSX writer is the same as the Document workbook (and worksheets)
 described above, in fact the row, cell and style objects are the same.

However there are some differences...

**Construction**

As seen above, the WorkbookWriter will typically require the output stream or file to be specified in the constructor.

**Committing Data**

When a worksheet row is ready, it should be committed so that the row object and contents can be freed.
 Typically this would be done as each row is added...

```javascript
worksheet.addRow({
   id: i,
   name: theName,
   etc: someOtherDetail
}).commit();
```

The reason the WorksheetWriter does not commit rows as they are added is to allow cells to be merged across rows:
```javascript
worksheet.mergeCells('A1:B2');
worksheet.getCell('A1').value = 'I am merged';
worksheet.getCell('C1').value = 'I am not';
worksheet.getCell('C2').value = 'Neither am I';
worksheet.getRow(2).commit(); // now rows 1 and two are committed.
```

As each worksheet is completed, it must also be committed:

```javascript
// Finished adding data. Commit the worksheet
worksheet.commit();
```

To complete the XLSX document, the workbook must be committed. If any worksheet in a workbook are uncommitted,
 they will be committed automatically as part of the workbook commit.

```javascript
// Finished the workbook.
workbook.commit()
  .then(function() {
    // the stream has been written
  });
```

# Browser

A portion of this library has been isolated and tested for use within a browser environment.

Due to the streaming nature of the workbook reader and workbook writer, these have not been included.
Only the document based workbook may be used (see <a href="#create-a-workbook">Create a Workbook</a> for details).

For example code using ExcelJS in the browser take a look at the <a href="https://github.com/exceljs/exceljs/tree/master/spec/browser">spec/browser</a> folder in the github repo.

## Prebundled

The following files are pre-bundled and included inside the dist folder.

* exceljs.js
* exceljs.min.js

# Value Types

The following value types are supported.

## Null Value

Enum: Excel.ValueType.Null

A null value indicates an absence of value and will typically not be stored when written to file (except for merged cells).
  It can be used to remove the value from a cell.

E.g.

```javascript
worksheet.getCell('A1').value = null;
```

## Merge Cell

Enum: Excel.ValueType.Merge

A merge cell is one that has its value bound to another 'master' cell.
  Assigning to a merge cell will cause the master's cell to be modified.

## Number Value

Enum: Excel.ValueType.Number

A numeric value.

E.g.

```javascript
worksheet.getCell('A1').value = 5;
worksheet.getCell('A2').value = 3.14159;
```

## String Value

Enum: Excel.ValueType.String

A simple text string.

E.g.

```javascript
worksheet.getCell('A1').value = 'Hello, World!';
```

## Date Value

Enum: Excel.ValueType.Date

A date value, represented by the JavaScript Date type.

E.g.

```javascript
worksheet.getCell('A1').value = new Date(2017, 2, 15);
```

## Hyperlink Value

Enum: Excel.ValueType.Hyperlink

A URL with both text and link value.

E.g.
```javascript
// link to web
worksheet.getCell('A1').value = {
  text: 'www.mylink.com',
  hyperlink: 'http://www.mylink.com',
  tooltip: 'www.mylink.com'
};

// internal link
worksheet.getCell('A1').value = { text: 'Sheet2', hyperlink: '#\\"Sheet2\\"!A1' };
```

## Formula Value

Enum: Excel.ValueType.Formula

An Excel formula for calculating values on the fly.
  Note that while the cell type will be Formula, the cell may have an effectiveType value that will
  be derived from the result value.

Note that ExcelJS cannot process the formula to generate a result, it must be supplied.

E.g.

```javascript
worksheet.getCell('A3').value = { formula: 'A1+A2', result: 7 };
```

Cells also support convenience getters to access the formula and result:

```javascript
worksheet.getCell('A3').formula === 'A1+A2';
worksheet.getCell('A3').result === 7;
```

### Shared Formula

Shared formulae enhance the compression of the xlsx document by increasing the repetition
of text within the worksheet xml.

A shared formula can be assigned to a cell using a new value form:

```javascript
worksheet.getCell('B3').value = { sharedFormula: 'A3', result: 10 };
```

This specifies that the cell B3 is a formula that will be derived from the formula in
A3 and its result is 10.

The formula convenience getter will translate the formula in A3 to what it should be in B3:

```javascript
worksheet.getCell('B3').formula === 'B1+B2';
```

### Formula Type

To distinguish between real and translated formula cells, use the formulaType getter:

```javascript
worksheet.getCell('A3').formulaType === Enums.FormulaType.Master;
worksheet.getCell('B3').formulaType === Enums.FormulaType.Shared;
```

Formula type has the following values:

| Name                       |  Value  |
| -------------------------- | ------- |
| Enums.FormulaType.None     |   0     |
| Enums.FormulaType.Master   |   1     |
| Enums.FormulaType.Shared   |   2     |

## Rich Text Value

Enum: Excel.ValueType.RichText

Rich, styled text.

E.g.
```javascript
worksheet.getCell('A1').value = {
  richText: [
    { text: 'This is '},
    {font: {italic: true}, text: 'italic'},
  ]
};
```

## Boolean Value

Enum: Excel.ValueType.Boolean

E.g.

```javascript
worksheet.getCell('A1').value = true;
worksheet.getCell('A2').value = false;
```

## Error Value

Enum: Excel.ValueType.Error

E.g.

```javascript
worksheet.getCell('A1').value = { error: '#N/A' };
worksheet.getCell('A2').value = { error: '#VALUE!' };
```

The current valid Error text values are:

| Name                           | Value       |
| ------------------------------ | ----------- |
| Excel.ErrorValue.NotApplicable | #N/A        |
| Excel.ErrorValue.Ref           | #REF!       |
| Excel.ErrorValue.Name          | #NAME?      |
| Excel.ErrorValue.DivZero       | #DIV/0!     |
| Excel.ErrorValue.Null          | #NULL!      |
| Excel.ErrorValue.Value         | #VALUE!     |
| Excel.ErrorValue.Num           | #NUM!       |

# Interface Changes

Every effort is made to make a good consistent interface that doesn't break through the versions but regrettably, now and then some things have to change for the greater good.

## 0.1.0

### Worksheet.eachRow

The arguments in the callback function to Worksheet.eachRow have been swapped and changed; it was function(rowNumber,rowValues), now it is function(row, rowNumber) which gives it a look and feel more like the underscore (_.each) function and prioritises the row object over the row number.

### Worksheet.getRow

This function has changed from returning a sparse array of cell values to returning a Row object. This enables accessing row properties and will facilitate managing row styles and so on.

The sparse array of cell values is still available via Worksheet.getRow(rowNumber).values;

## 0.1.1

### cell.model

cell.styles renamed to cell.style

## 0.2.44

Promises returned from functions switched from Bluebird to native node Promise which can break calling code
 if they rely on Bluebird's extra features.

To mitigate this the following two changes were added to 0.3.0:

* A more fully featured and still browser compatable promise lib is used by default. This lib supports many of the features of Bluebird but with a much lower footprint.
* An option to inject a different Promise implementation. See <a href="#config">Config</a> section for more details.

# Config

ExcelJS now supports dependency injection for the promise library.
 You can restore Bluebird promises by including the following code in your module...

```javascript
ExcelJS.config.setValue('promise', require('bluebird'));
```

Please note: I have tested ExcelJS with bluebird specifically (since up until recently this was the library it used).
 From the tests I have done it will not work with Q.

# Caveats

## Dist Folder

Before publishing this module, the source code is transpiled and otherwise processed
before being placed in a dist/ folder.
This README identifies two files - a browserified bundle and minified version.
No other contents of the dist/ folder are guaranteed in any way other than the file
specified as "main" in the package.json


# Known Issues

## Testing with Puppeteer

The test suite included in this lib includes a small script executed in a headless browser
to validate the bundled packages. At the time of this writing, it appears that
this test does not play nicely in the Windows Linux subsystem.

For this reason, the browser test can be disabled by the existence of a file named .disable-test-browser

```bash
sudo apt-get install libfontconfig
```

## Splice vs Merge

If any splice operation affects a merged cell, the merge group will not be moved correctly

# Release History

| Version | Changes |
| ------- | ------- |
| 0.0.9   | <ul><li><a href="#number-formats">Number Formats</a></li></ul> |
| 0.1.0   | <ul><li>Bug Fixes<ul><li>"&lt;" and "&gt;" text characters properly rendered in xlsx</li></ul></li><li><a href="#columns">Better Column control</a></li><li><a href="#rows">Better Row control</a></li></ul> |
| 0.1.1   | <ul><li>Bug Fixes<ul><li>More textual data written properly to xml (including text, hyperlinks, formula results and format codes)</li><li>Better date format code recognition</li></ul></li><li><a href="#fonts">Cell Font Style</a></li></ul> |
| 0.1.2   | <ul><li>Fixed potential race condition on zip write</li></ul> |
| 0.1.3   | <ul><li><a href="#alignment">Cell Alignment Style</a></li><li><a href="#rows">Row Height</a></li><li>Some Internal Restructuring</li></ul> |
| 0.1.5   | <ul><li>Bug Fixes<ul><li>Now handles 10 or more worksheets in one workbook</li><li>theme1.xml file properly added and referenced</li></ul></li><li><a href="#borders">Cell Borders</a></li></ul> |
| 0.1.6   | <ul><li>Bug Fixes<ul><li>More compatable theme1.xml included in XLSX file</li></ul></li><li><a href="#fills">Cell Fills</a></li></ul> |
| 0.1.8   | <ul><li>Bug Fixes<ul><li>More compatable theme1.xml included in XLSX file</li><li>Fixed filename case issue</li></ul></li><li><a href="#fills">Cell Fills</a></li></ul> |
| 0.1.9   | <ul><li>Bug Fixes<ul><li>Added docProps files to satisfy Mac Excel users</li><li>Fixed filename case issue</li><li>Fixed worksheet id issue</li></ul></li><li><a href="#set-workbook-properties">Core Workbook Properties</a></li></ul> |
| 0.1.10  | <ul><li>Bug Fixes<ul><li>Handles File Not Found error</li></ul></li><li><a href="#csv">CSV Files</a></li></ul> |
| 0.1.11  | <ul><li>Bug Fixes<ul><li>Fixed Vertical Middle Alignment Issue</li></ul></li><li><a href="#styles">Row and Column Styles</a></li><li><a href="#rows">Worksheet.eachRow supports options</a></li><li><a href="#rows">Row.eachCell supports options</a></li><li><a href="#columns">New function Column.eachCell</a></li></ul> |
| 0.2.0   | <ul><li><a href="#streaming-xlxs-writer">Streaming XLSX Writer</a><ul><li>At long last ExcelJS can support writing massive XLSX files in a scalable memory efficient manner. Performance has been optimised and even smaller spreadsheets can be faster to write than the document writer. Options have been added to control the use of shared strings and styles as these can both have a considerable effect on performance</li></ul></li><li><a href="#rows">Worksheet.lastRow</a><ul><li>Access the last editable row in a worksheet.</li></ul></li><li><a href="#rows">Row.commit()</a><ul><li>For streaming writers, this method commits the row (and any previous rows) to the stream. Committed rows will no longer be editable (and are typically deleted from the worksheet object). For Document type workbooks, this method has no effect.</li></ul></li></ul> |
| 0.2.2   | <ul><li><a href="https://pbs.twimg.com/profile_images/2933552754/fc8c70829ee964c5542ae16453503d37.jpeg">One Billion Cells</a><ul><li>Achievement Unlocked: A simple test using ExcelJS has created a spreadsheet with 1,000,000,000 cells. Made using random data with 100,000,000 rows of 10 cells per row. I cannot validate the file yet as Excel will not open it and I have yet to implement the streaming reader but I have every confidence that it is good since 1,000,000 rows loads ok.</li></ul></li></ul> |
| 0.2.3   | <ul><li>Bug Fixes<ul><li><a href="https://github.com/exceljs/exceljs/issues/18">Merge Cell Styles</a><ul><li>Merged cells now persist (and parse) their styles.</li></ul></li></ul></li><li><a href="#streaming-xlxs-writer">Streaming XLSX Writer</a><ul><li>At long last ExcelJS can support writing massive XLSX files in a scalable memory efficient manner. Performance has been optimised and even smaller spreadsheets can be faster to write than the document writer. Options have been added to control the use of shared strings and styles as these can both have a considerable effect on performance</li></ul></li><li><a href="#rows">Worksheet.lastRow</a><ul><li>Access the last editable row in a worksheet.</li></ul></li><li><a href="#rows">Row.commit()</a><ul><li>For streaming writers, this method commits the row (and any previous rows) to the stream. Committed rows will no longer be editable (and are typically deleted from the worksheet object). For Document type workbooks, this method has no effect.</li></ul></li></ul> |
| 0.2.4   | <ul><li>Bug Fixes<ul><li><a href="https://github.com/exceljs/exceljs/issues/27">Worksheets with Ampersand Names</a><ul><li>Worksheet names are now xml-encoded and should work with all xml compatable characters</li></ul></li></ul></li><li><a href="#rows">Row.hidden</a> & <a href="#columns">Column.hidden</a><ul><li>Rows and Columns now support the hidden attribute.</li></ul></li><li><a href="#worksheet">Worksheet.addRows</a><ul><li>New function to add an array of rows (either array or object form) to the end of a worksheet.</li></ul></li></ul> |
| 0.2.6   | <ul><li>Bug Fixes<ul><li><a href="https://github.com/exceljs/exceljs/issues/87">invalid signature: 0x80014</a>: Thanks to <a href="https://github.com/hasanlussa">hasanlussa</a> for the PR</li></ul></li><li><a href="#defined-names">Defined Names</a><ul><li>Cells can now have assigned names which may then be used in formulas.</li></ul></li><li>Converted Bluebird.defer() to new Bluebird(function(resolve, reject){}). Thanks to user <a href="https://github.com/Nishchit14">Nishchit</a> for the Pull Request</li></ul> |
| 0.2.7   | <ul><li><a href="#data-validations">Data Validations</a><ul><li>Cells can now define validations that controls the valid values the cell can have</li></ul></li></ul> |
| 0.2.8   | <ul><li><a href="rich-text">Rich Text Value</a><ul><li>Cells now support <b><i>in-cell</i></b> formatting - Thanks to <a href="https://github.com/pvadam">Peter ADAM</a></li></ul></li><li>Fixed typo in README - Thanks to <a href="https://github.com/MRdNk">MRdNk</a></li><li>Fixing emit in worksheet-reader - Thanks to <a href="https://github.com/alangunning">Alan Gunning</a></li><li>Clearer Docs - Thanks to <a href="https://github.com/miensol">miensol</a></li></ul> |
| 0.2.9   | <ul><li>Fixed "read property 'richText' of undefined error. Thanks to  <a href="https://github.com/james075">james075</a></li></ul> |
| 0.2.10  | <ul><li>Refactoring Complete. All unit and integration tests pass.</li></ul> |
| 0.2.11  | <ul><li><a href="#outline-level">Outline Levels</a>. Thanks to <a href="https://github.com/cricri">cricri</a> for the contribution.</li><li><a href="#worksheet-properties">Worksheet Properties</a></li><li>Further refactoring of worksheet writer.</li></ul> |
| 0.2.12  | <ul><li><a href="#worksheet-views">Sheet Views</a>. Thanks to <a href="https://github.com/cricri">cricri</a> again for the contribution.</li></ul> |
| 0.2.13  | <ul><li>Fix for <a href="https://github.com/exceljs/exceljs/issues">exceljs might be vulnerable for regular expression denial of service</a>. Kudos to <a href="https://github.com/yonjah">yonjah</a> and <a href="https://www.youtube.com/watch?v=wCfE-9bhY2Y">Josh Emerson</a> for the resolution.</li><li>Fix for <a href="https://github.com/exceljs/exceljs/issues/162">Multiple Sheets opens in 'Group' mode in Excel</a>. My bad - overzealous sheet view code.</li><li>Also fix for empty sheet generating invalid xlsx.</li></ul> |
| 0.2.14  | <ul><li>Fix for <a href="https://github.com/exceljs/exceljs/issues">exceljs might be vulnerable for regular expression denial of service</a>. Kudos to <a href="https://github.com/yonjah">yonjah</a> and <a href="https://www.youtube.com/watch?v=wCfE-9bhY2Y">Josh Emerson</a> for the resolution.</li><li>Fixed <a href="https://github.com/exceljs/exceljs/issues/162">Multiple Sheets opens in 'Group' mode in Excel</a> again. Added <a href="#workbook-views">Workbook views</a>.</li><li>Also fix for empty sheet generating invalid xlsx.</li></ul> |
| 0.2.15  | <ul><li>Added <a href="#page-setup">Page Setup Properties</a>. Thanks to <a href="https://github.com/jackkum">Jackkum</a> for the PR</li></ul> |
| 0.2.16  | <ul><li>New <a href="#page-setup">Page Setup</a> Property: Print Area</li></ul> |
| 0.2.17  | <ul><li>Merged <a href="https://github.com/exceljs/exceljs/pull/114">Fix a bug on phonetic characters</a>. This fixes an issue related to reading workbooks with phonetic text in. Note phonetic text is not properly supported yet - just properly ignored. Thanks to <a href="https://github.com/zephyrrider">zephyrrider</a> and <a href="https://github.com/gen6033">gen6033</a> for the contribution.</li></ul> |
| 0.2.18  | <ul><li>Merged <a href="https://github.com/exceljs/exceljs/pull/175">Fix regression #150: Stream API fails to write XLSX files</a>. Apologies for the regression! Thanks to <a href="https://github.com/danieleds">danieleds</a> for the fix.</li><li>Merged <a href="https://github.com/exceljs/exceljs/pull/114">Fix a bug on phonetic characters</a>. This fixes an issue related to reading workbooks with phonetic text in. Note phonetic text is not properly supported yet - just properly ignored. Thanks to <a href="https://github.com/zephyrrider">zephyrrider</a> and <a href="https://github.com/gen6033">gen6033</a> for the contribution.</li></ul> |
| 0.2.19  | <ul><li>Merged <a href="https://github.com/exceljs/exceljs/pull/119">Update xlsx.js #119</a>. This should make parsing more resilient to open-office documents. Thanks to <a href="https://github.com/nvitaterna">nvitaterna</a> for the contribution.</li></ul> |
| 0.2.20  | <ul><li>Merged <a href="https://github.com/exceljs/exceljs/pull/179">Changes from exceljs/exceljs#127 applied to latest version #179</a>. Fixes parsing of defined name values. Thanks to <a href="https://github.com/agdevbridge">agdevbridge</a> and <a href="https://github.com/priitliivak">priitliivak</a> for the contribution.</li></ul> |
| 0.2.21  | <ul><li>Merged <a href="https://github.com/exceljs/exceljs/pull/135">color tabs for worksheet-writer #135</a>. Modified the behaviour to print deprecation warning as tabColor has moved into options.properties. Thanks to <a href="https://github.com/ethanlook">ethanlook</a> for the contribution.</li></ul> |
| 0.2.22  | <ul><li>Merged <a href="https://github.com/exceljs/exceljs/pull/136">Throw legible error when failing Value.getType() #136</a>. Thanks to <a href="https://github.com/wulfsolter">wulfsolter</a> for the contribution.</li><li>Honourable mention to contributors whose PRs were fixed before I saw them:<ul><li><a href="https://github.com/haoliangyu">haoliangyu</a></li><li><a href="https://github.com/wulfsolter">wulfsolter</a></li></ul></li></ul> |
| 0.2.23  | <ul><li>Merged <a href="https://github.com/exceljs/exceljs/pull/137">Fall back to JSON.stringify() if unknown Cell.Type #137</a> with some modification. If a cell value is assigned to an unrecognisable javascript object, the stored value in xlsx and csv files will  be JSON stringified. Note that if the file is read again, no attempt will be made to parse the stringified JSON text. Thanks to <a href="https://github.com/wulfsolter">wulfsolter</a> for the contribution.</li></ul> |
| 0.2.24  | <ul><li>Merged <a href="https://github.com/exceljs/exceljs/pull/166">Protect cell fix #166</a>. This does not mean full support for protected cells merely that the parser is not confused by the extra xml. Thanks to <a href="https://github.com/jayflo">jayflo</a> for the contribution.</li></ul> |
| 0.2.25  | <ul><li>Added functions to delete cells, rows and columns from a worksheet. Modelled after the Array splice method, the functions allow cells, rows and columns to be deleted (and optionally inserted). See <a href="#columns">Columns</a> and <a href="#rows">Rows</a> for details.<br />Note: <a href="#splice-vs-merge">Not compatable with cell merges</a></li></ul> |
| 0.2.26  | <ul><li>Merged <a href="https://github.com/exceljs/exceljs/pull/184">Update border-xform.js #184</a>Border edges without style will be parsed and rendered as no-border. Thanks to <a href="https://github.com/skumarnk2">skumarnk2</a> for the contribution.</li></ul> |
| 0.2.27  | <ul><li>Merged <a href="https://github.com/exceljs/exceljs/pull/187">Pass views to worksheet-writer #187</a>. Now also passes views to worksheet-writer. Thanks to <a href="https://github.com/Temetz">Temetz</a> for the contribution.</li><li>Merged <a href="https://github.com/exceljs/exceljs/pull/189">Do not escape xml characters when using shared strings #189</a>. Fixing bug in shared strings. Thanks to <a href="https://github.com/tkirda">tkirda</a> for the contribution.</li></ul> |
| 0.2.28  | <ul><li>Merged <a href="https://github.com/exceljs/exceljs/pull/190">Fix tiny bug [Update hyperlink-map.js] #190</a>Thanks to <a href="https://github.com/lszlkss">lszlkss</a> for the contribution.</li><li>Merged <a href="https://github.com/exceljs/exceljs/pull/196">fix typo on sheet view showGridLines option #196</a> "showGridlines" should have been "showGridLines". Thanks to <a href="https://github.com/gadiaz1">gadiaz1</a> for the contribution.</li></ul> |
| 0.2.29  | <ul><li>Merged <a href="https://github.com/exceljs/exceljs/pull/199">Fire finish event instead of end event on write stream #199</a> and <a href="https://github.com/exceljs/exceljs/pull/200">Listen for finish event on zip stream instead of middle stream #200</a>. Fixes issues with stream completion events. Thanks to <a href="https://github.com/junajan">junajan</a> for the contribution.</li></ul> |
| 0.2.30  | <ul><li>Merged <a href="https://github.com/exceljs/exceljs/pull/201">Fix issue #178 #201</a>. Adds the following properties to workbook:<ul><li>title</li><li>subject</li><li>keywords</li><li>category</li><li>description</li><li>company</li><li>manager</li></ul>Thanks to <a href="https://github.com/stavenko">stavenko</a> for the contribution.</li></ul> |
| 0.2.31  | <ul><li>Merged <a href="https://github.com/exceljs/exceljs/pull/203">Fix issue #163: the "spans" attribute of the row element is optional #203</a>. Now xlsx parsing will handle documents without row spans. Thanks to <a href="https://github.com/arturas-vitkauskas">arturas-vitkauskas</a> for the contribution.</li></ul> |
| 0.2.32  | <ul><li>Merged <a href="https://github.com/exceljs/exceljs/pull/208">Fix issue 206 #208</a>. Fixes issue reading xlsx files that have been printed. Also adds "lastPrinted" property to Workbook. Thanks to <a href="https://github.com/arturas-vitkauskas">arturas-vitkauskas</a> for the contribution.</li></ul> |
| 0.2.33  | <ul><li>Merged <a href="https://github.com/exceljs/exceljs/pull/210">Allow styling of cells with no value. #210</a>. Includes Null type cells with style in the rendering parsing. Thanks to <a href="https://github.com/oferns">oferns</a> for the contribution.</li></ul> |
| 0.2.34  | <ul><li>Merged <a href="https://github.com/exceljs/exceljs/pull/212">Fix "Unexpected xml node in parseOpen" bug in LibreOffice documents for attributes dc:language and cp:revision #212</a>. Thanks to <a href="https://github.com/jessica-jordan">jessica-jordan</a> for the contribution.</li></ul> |
| 0.2.35  | <ul><li>Fixed <a href="https://github.com/exceljs/exceljs/issues/74">Getting a column/row count #74</a>. <a href="#worksheet-metrics">Worksheet</a> now has rowCount and columnCount properties (and actual variants), <a href="row">Row</a> has cellCount.</li></ul> |
| 0.2.36  | <ul><li>Merged <a href="https://github.com/exceljs/exceljs/pull/217">Stream reader fixes #217</a>. Thanks to <a href="https://github.com/kturney">kturney</a> for the contribution.</li></ul> |
| 0.2.37  | <ul><li>Merged <a href="https://github.com/exceljs/exceljs/pull/225">Fix output order of Sheet Properties #225</a>. Thanks to <a href="https://github.com/keeneym">keeneym</a> for the contribution.</li><li>Merged <a href="https://github.com/exceljs/exceljs/pull/231">remove empty worksheet[0] from _worksheets #231</a>. Thanks to <a href="https://github.com/pookong">pookong</a> for the contribution.</li><li>Merged <a href="https://github.com/exceljs/exceljs/pull/232">do not skip empty string in shared strings so that indexes match #232</a>. Thanks again to <a href="https://github.com/pookong">pookong</a> for the contribution.</li><li>Merged <a href="https://github.com/exceljs/exceljs/pull/233">use shared strings for streamed writes #233</a>. Thanks again to <a href="https://github.com/pookong">pookong</a> for the contribution.</li></ul> |
| 0.2.38  | <ul><li>Merged <a href="https://github.com/exceljs/exceljs/pull/236">Add a comment for issue #216 #236</a>. Thanks to <a href="https://github.com/jsalwen">jsalwen</a> for the contribution.</li><li>Merged <a href="https://github.com/exceljs/exceljs/pull/237">Start on support for 1904 based dates #237</a>. Fixed date handling in documents with the 1904 flag set. Thanks to <a href="https://github.com/holm">holm</a> for the contribution.</li></ul> |
| 0.2.39  | <ul><li>Merged <a href="https://github.com/exceljs/exceljs/pull/245">Stops Bluebird warning about unreturned promise #245</a>. Thanks to <a href="https://github.com/robinbullocks4rb">robinbullocks4rb</a> for the contribution. </li> <li> Merged <a href="https://github.com/exceljs/exceljs/pull/247">Added missing dependency: col-cache.js #247</a>. Thanks to <a href="https://github.com/Manish2005">Manish2005</a> for the contribution. </li> </ul> |
| 0.2.42  | <ul><li>Browser Compatable!<ul><li>Well mostly. I have added a browser sub-folder that contains a browserified bundle and an index.js that can be used to generate another. See <a href="#browser">Browser</a> section for details.</li></ul></li><li>Fixed corrupted theme.xml. Apologies for letting that through.</li><li>Merged <a href="https://github.com/exceljs/exceljs/pull/253">[BUGFIX] data validation formulae undefined #253</a>. Thanks to <a href="https://github.com/jayflo">jayflo</a> for the contribution.</li></ul> |
| 0.2.43  | <ul><li>Merged <a href="https://github.com/exceljs/exceljs/pull/255">added a (maybe partial) solution to issue 99. i wasn't able to create an appropriate test #255</a>. This fixes <a href="https://github.com/exceljs/exceljs/issues/99">Too few data or empty worksheet generate malformed excel file #99</a>. Thanks to <a href="https://github.com/mminuti">mminuti</a> for the contribution.</li></ul> |
| 0.2.44  | <ul><li>Reduced Dependencies.<ul><li>Goodbye lodash, goodbye bluebird. Minified bundle is now just over half what it was in the first version.</li></ul></li></ul> |
| 0.2.45  | <ul><li>Merged <a href="https://github.com/exceljs/exceljs/pull/256">Sheets with hyperlinks and data validations are corrupted #256</a>. Thanks to <a href="https://github.com/simon-stoic">simon-stoic</a> for the contribution.</li></ul> |
| 0.2.46  | <ul><li>Merged <a href="https://github.com/exceljs/exceljs/pull/259">Exclude character controls from XML output. Fixes #234 #262</a>. Thanks to <a href="https://github.com/holm">holm</a> for the contribution.</li><li>Merged <a href="https://github.com/exceljs/exceljs/pull/262">Add support for identifier #259</a>. This fixes <a href="https://github.com/exceljs/exceljs/issues/234">Broken XLSX because of "vertical tab" ascii character in a cell #234</a>. Thanks to <a href="https://github.com/NOtherDev">NOtherDev</a> for the contribution.</li></ul> |
| 0.3.0   | <ul><li>Addressed <a href="https://github.com/exceljs/exceljs/issues/266">Breaking change removing bluebird #266</a>. Appologies for any inconvenience.</li><li>Added Promise library dependency injection. See <a href="#config">Config</a> section for more details.</li></ul> |
| 0.3.1   | <ul><li>Merged <a href="https://github.com/exceljs/exceljs/pull/279">Update dependencies #279</a>. Thanks to <a href="https://github.com/holm">holm</a> for the contribution.</li><li>Merged <a href="https://github.com/exceljs/exceljs/pull/267">Minor fixes for stream handling #267</a>. Thanks to <a href="https://github.com/holm">holm</a> for the contribution.</li><li>Added automated tests in phantomjs for the browserified code.</li></ul> |
| 0.4.0   | <ul><li>Fixed issue <a href="https://github.com/exceljs/exceljs/issues/278">Boolean cell with value ="true" is returned as 1 #278</a>. The fix involved adding two new Call Value types:<ul><li><a href="#boolean-value">Boolean Value</a></li><li><a href="#error-value">Error Value</a></li></ul>Note: Minor version has been bumped up to 4 as this release introduces a couple of interface changes:<ul><li>Boolean cells previously will have returned 1 or 0 will now return true or false</li><li>Error cells that previously returned a string value will now return an error structure</li></ul></li><li>Fixed issue <a href="https://github.com/exceljs/exceljs/issues/280">Code correctness - setters don't return a value #280</a>.</li><li>Addressed issue <a href="https://github.com/exceljs/exceljs/issues/288">v0.3.1 breaks meteor build #288</a>.</li></ul> |
| 0.4.1   | <ul><li>Merged <a href="https://github.com/exceljs/exceljs/pull/285">Add support for cp:contentStatus #285</a>. Thanks to <a href="https://github.com/holm">holm</a> for the contribution.</li><li>Merged <a href="https://github.com/exceljs/exceljs/pull/286">Fix Valid characters in XML (allow \n and \r when saving) #286</a>. Thanks to <a href="https://github.com/Rycochet">Rycochet</a> for the contribution.</li><li>Fixed <a href="https://github.com/exceljs/exceljs/issues/275">hyperlink with query arguments corrupts workbook #275</a>. The hyperlink target is not escaped before serialising in the xml.</li></ul> |
| 0.4.2   | <ul><li><p>Addressed the following issues:<ul><li><a href="https://github.com/exceljs/exceljs/issues/290">White text and borders being changed to black #290</a></li><li><a href="https://github.com/exceljs/exceljs/issues/261">Losing formatting/pivot table from loaded file #261</a></li><li><a href="https://github.com/exceljs/exceljs/issues/272">Solid fill become black #272</a></li></ul>These issues are potentially caused by a bug that caused colours with zero themes, tints or indexes to be rendered and parsed incorrectly.</p><p>Regarding themes: the theme files stored inside the xlsx container hold important information regarding colours, styles etc and if the theme information from a loaded xlsx file is lost, the results can be unpredictable and undesirable. To address this, when an ExcelJS Workbook parses an XLSX file, it will preserve any theme files it finds and include them when writing to a new XLSX. If this behaviour is not desired, the Workbook class exposes a clearThemes() function which will drop the theme content. Note that this behaviour is only implemented in the document based Workbook class, not the streamed Reader and Writer.</p></li></ul> |
| 0.4.3   | <ul><li>Merged <a href="https://github.com/exceljs/exceljs/pull/294">Support error references in cell ranges #294</a>. Thanks to <a href="https://github.com/holm">holm</a> for the contribution.</li></ul> |
| 0.4.4   | <ul><li>Merged <a href="https://github.com/exceljs/exceljs/pull/297">Issue with copied cells #297</a>. This merge adds support for shared formulas. Thanks to <a href="https://github.com/muscapades">muscapades</a> for the contribution.</li></ul> |
| 0.4.6   | <ul><li>Merged <a href="https://github.com/exceljs/exceljs/pull/304">Correct spelling #304</a>. Thanks to <a href="https://github.com/toanalien">toanalien</a> for the contribution.</li><li>Merged <a href="https://github.com/exceljs/exceljs/pull/304">Added support for auto filters #306</a>. This adds <a href="#auto-filters">Auto Filters</a> to the Worksheet. Thanks to <a href="https://github.com/C4rmond4i">C4rmond4i</a> for the contribution.</li><li>Restored NodeJS 4.0.0 compatability by removing the destructuring code. My apologies for any inconvenience.</li></ul> |
| 0.4.9   | <ul><li>Switching to transpiled code for distribution. This will ensure compatability with 4.0.0 and above from here on. And it will also allow use of much more expressive JS code in the lib folder!</li><li><a href="#images">Basic Image Support!</a>Images can now be added to worksheets either as a tiled background or stretched over a range. Note: other features like rotation, etc. are not supported yet and will reqeuire further work.</li></ul> |
| 0.4.10  | <ul><li>Merged <a href="https://github.com/exceljs/exceljs/pull/319">Add missing Office Rels #319</a>. Thanks goes to <a href="https://github.com/mauriciovillalobos">mauriciovillalobos</a> for the contribution.</li><li>Merged <a href="https://github.com/exceljs/exceljs/pull/320">Add printTitlesRow Support #320</a> Thanks goes to <a href="https://github.com/psellers89">psellers89</a> for the contribution.</li></ul> |
| 0.4.11  | <ul><li>Merged <a href="https://github.com/exceljs/exceljs/pull/327">Avoid error on anchor with no media #327</a>. Thanks goes to <a href="https://github.com/holm">holm</a> for the contribution.</li><li>Merged <a href="https://github.com/exceljs/exceljs/pull/332">Assortment of fixes for streaming read #332</a>. Thanks goes to <a href="https://github.com/holm">holm</a> for the contribution.</li></ul> |
| 0.4.12  | <ul><li>Merged <a href="https://github.com/exceljs/exceljs/pull/334">Don’t set address if hyperlink r:id is undefined #334</a>. Thanks goes to <a href="https://github.com/holm">holm</a> for the contribution.</li></ul> |
| 0.4.13  | <ul><li>Merged <a href="https://github.com/exceljs/exceljs/pull/343">Issue 296 #343</a>. This fixes <a href="https://github.com/exceljs/exceljs/issues/296">Issue with writing newlines #296</a>. Thanks goes to <a href="https://github.com/holly-weisser">holly-weisser</a> for the contribution.</li></ul> |
| 0.4.14  | <ul><li>Merged <a href="https://github.com/exceljs/exceljs/pull/350">Syntax highlighting added ✨ #350</a>. Thanks goes to <a href="https://github.com/rmariuzzo">rmariuzzo</a> for the contribution.</li></ul> |
| 0.5.0   | <ul><li>Merged <a href="https://github.com/exceljs/exceljs/pull/356">Fix right to left issues #356</a>. Fixes <a href="https://github.com/exceljs/exceljs/issues/72">Add option to RTL file #72</a> and <a href="https://github.com/exceljs/exceljs/issues/126">Adding an option to set RTL worksheet #126</a>. Big thank you to <a href="https://github.com/alitaheri">alitaheri</a> for this contribution.</li></ul> |
| 0.5.1   | <ul><li>Merged <a href="https://github.com/exceljs/exceljs/pull/364">Fix #345 TypeError: Cannot read property 'date1904' of undefined #364</a>. This fixes <a href="https://github.com/exceljs/exceljs/issues/345">TypeError: Cannot read property 'date1904' of undefined #345</a>. Thanks to <a href="https://github.com/Diluka">Diluka</a> for this contribution.</li></ul>
| 0.6.0   | <ul><li>Merged <a href="https://github.com/exceljs/exceljs/pull/389">Add rowBreaks feature. #389</a>. Thanks to <a href="https://github.com/brucejo75">brucejo75</a> for this contribution.</li></ul> |
| 0.6.1   | <ul><li>Merged <a href="https://github.com/exceljs/exceljs/pull/403">Guard null model fields - fix and tests #403</a>. Thanks to <a href="https://github.com/shdd-cjharries">thecjharries</a> for this contribution. Also thanks to <a href="https://github.com/Rycochet">Ryc O'Chet</a> for help with reviewing.</li></ul> |
| 0.6.2   | <ul><li>Merged <a href="https://github.com/exceljs/exceljs/pull/396">Add some comments in readme according csv importing #396</a>. Thanks to <a href="https://github.com/Imperat">Michael Lelyakin</a> for this contribution. Also thanks to <a href="https://github.com/planemar">planemar</a> for help with reviewing. This also closes <a href="https://github.com/exceljs/exceljs/issues/395">csv to stream doesn't work #395</a>.</li></ul> |
| 0.7.0   | <ul><li>Merged <a href="https://github.com/exceljs/exceljs/pull/407">Impl &lt;xdr:twoCellAnchor editAs=oneCell&gt; #407</a>. Thanks to <a href="https://github.com/Ockejanssen">Ocke Janssen</a> and <a href="https://github.com/kay-ramme">Kay Ramme</a> for this contribution. This change allows control on how images are anchored to cells.</li></ul> |
| 0.7.1   | <ul><li>Merged <a href="https://github.com/exceljs/exceljs/pull/423">Don't break when attempting to import a zip file that's not an Excel file (eg. .numbers) #423</a>. Thanks to <a href="https://github.com/papandreou">Andreas Lind</a> for this contribution. This change makes exceljs more reslilient when opening non-excel files.</li><li>Merged <a href="https://github.com/exceljs/exceljs/pull/434">Fixes #419 : Updates readme. #434</a>. Thanks to <a href="https://github.com/getsomecoke">Vishnu Kyatannawar</a> for this contribution.</li><li>Merged <a href="https://github.com/exceljs/exceljs/pull/436">Don't break when docProps/core.xml contains a &lt;cp:version&gt; tag #436</a>. Thanks to <a href="https://github.com/papandreou">Andreas Lind</a> for this contribution. This change handles core.xml files with empty version tags.</li></ul>
| 0.8.0   | <ul><li>Merged <a href="https://github.com/exceljs/exceljs/pull/442">Add Base64 Image support for the .addImage() method #442</a>. Thanks to <a href="https://github.com/jwmann">James W Mann</a> for this contribution.</li><li>Merged <a href="https://github.com/exceljs/exceljs/pull/453">update moment to 2.19.3 #453</a>. Thanks to <a href="https://github.com/cooltoast">Markan Patel</a> for this contribution.</li></ul> |
| 0.8.1   | <ul><li> Merged <a href="https://github.com/exceljs/exceljs/pull/457">Additional information about font family property #457</a>. Thanks to <a href="https://github.com/kayakyakr">kayakyakr</a> for this contribution. </li> <li> Merged <a href="https://github.com/exceljs/exceljs/pull/459">Fixes #458 #459</a>. This fixes <a href="https://github.com/exceljs/exceljs/issues/458">Add style to column causes it to be hidden #458</a>. Thanks to <a href="https://github.com/AJamesPhillips">Alexander James Phillips</a> for this contribution. </li> </ul> |
| 0.8.2   | <ul><li>Merged <a href="https://github.com/exceljs/exceljs/pull/466">Don't break when loading an Excel file containing a chartsheet #466</a>. Thanks to <a href="https://github.com/papandreou">Andreas Lind</a> for this contribution. </li> <li> Merged <a href="https://github.com/exceljs/exceljs/pull/471">Hotfix/sheet order#257 #471</a>. This fixes <a href="https://github.com/exceljs/exceljs/issues/257">Sheet Order #257</a>. Thanks to <a href="https://github.com/robbi">Robbi</a> for this contribution. </li> </ul> |
| 0.8.3   | <ul> <li> Assimilated <a href="https://github.com/exceljs/exceljs/pull/463">fix #79 outdated dependencies in unzip2</a>. Thanks to <a href="https://github.com/jsamr">Jules Sam. Randolph</a> for starting this fix and a really big thanks to <a href="https://github.com/kachkaev">Alexander Kachkaev</a> for finding the final solution. </li> </ul> |
| 0.8.4   | <ul> <li> Merged <a href="https://github.com/exceljs/exceljs/pull/479">Round Excel date to nearest millisecond when converting to javascript date #479</a>. Thanks to <a href="https://github.com/bjet007">Benoit Jean</a> for this contribution. </li> </ul> |
| 0.8.5   | <ul> <li> Merged <a href="https://github.com/exceljs/exceljs/pull/485">Bug fix: wb.worksheets/wb.eachSheet caused getWorksheet(0) to return sheet #485</a>. Thanks to <a href="https://github.com/mah110020">mah110020</a> for this contribution. </li> </ul> |
| 0.9.0   | <ul> <li> Merged <a href="https://github.com/exceljs/exceljs/pull/489">Feature/issue 424 #489</a>. This fixes <a href="https://github.com/exceljs/exceljs/issues/424">No way to control summaryBelow or summaryRight #424</a>. Many thanks to <a href="https://github.com/sarahdmsi">Sarah</a> for this contribution. </li> </ul>  |
| 0.9.1   | <ul> <li> Merged <a href="https://github.com/exceljs/exceljs/pull/490">add type definition #490</a>. This adds type definitions to ExcelJS! Many thanks to <a href="https://github.com/taoqf">taoqf</a> for this contribution. </li> </ul> |
| 1.0.0   | <ul> <li> Merged <a href="https://github.com/exceljs/exceljs/pull/494">Add Node 8 and Node 9 to continuous integration testing #494</a>. Many thanks to <a href="https://github.com/cooltoast">Markan Patel</a> for this contribution. </li> <li> Merged <a href="https://github.com/exceljs/exceljs/pull/508">Small README fix #508</a>. Many thanks to <a href="https://github.com/lbguilherme">Guilherme Bernal</a> for this contribution. </li> <li> Merged <a href="https://github.com/exceljs/exceljs/pull/501">Add support for inlineStr, including rich text #501</a>. Many thanks to <a href="https://github.com/linguamatics-pdenes">linguamatics-pdenes</a> and <a href="https://github.com/robscotts4rb">Rob Scott</a> for their efforts towards this contribution. Since this change is technically a breaking change (the rendered XML for inline strings will change) I'm making this a major release! </li> </ul> |
| 1.0.1   | <ul> <li> Fixed <a href="https://github.com/exceljs/exceljs/issues/520">spliceColumns problem when the number of columns are important #520</a>. </li> </ul> |
| 1.0.2   | <ul> <li> Merged <a href="https://github.com/exceljs/exceljs/pull/524">Loosen exceljs's dependency requirements for moment #524</a>. Many thanks to <a href="https://github.com/nicoladefranceschi">nicoladefranceschi</a> for this contribution. This change addresses <a href="https://github.com/exceljs/exceljs/issues/517">Ability to use external "moment" package #517</a>. </li> </ul> |
| 1.1.0   | <ul> <li> Addressed <a href="https://github.com/exceljs/exceljs/issues/514">Is there a way inserting values in columns. #514</a>. Added a new getter/setter property to Column to get and set column values (see <a href="#columns">Columns</a> for details). </li> </ul> |
| 1.1.1   | <ul> <li> Merged <a href="https://github.com/exceljs/exceljs/pull/532">Include index.d.ts in published packages #532</a>. To fix <a href="https://github.com/exceljs/exceljs/issues/525">TypeScript definitions missing from npm package #525</a>. Many thanks to <a href="https://github.com/saschanaz">Kagami Sascha Rosylight</a> for this contribution. </li> </ul> |
| 1.1.2   | <ul> <li> Merged <a href="https://github.com/exceljs/exceljs/pull/536">Don't break when docProps/core.xml contains <cp:contentType /> #536</a>. Many thanks to <a href="https://github.com/papandreou">Andreas Lind</a> (and reviewers) for this contribution. </li> </ul> |
| 1.1.3   | <ul> <li> Merged <a href="https://github.com/exceljs/exceljs/pull/537">Try to handle the case where a &lt;c&gt; element is missing an r attribute #537</a>. Many thanks to <a href="https://github.com/papandreou">Andreas Lind</a> for this contribution. </li> </ul> |
| 1.2.0   | <ul> <li> Merged <a href="https://github.com/exceljs/exceljs/pull/544">Add dateUTC flag to CSV Writing #544</a>. Many thanks to <a href="https://github.com/zgriesinger">Zackery Griesinger</a> for this contribution. </li> </ul> |
| 1.2.1   | <ul> <li> Merged <a href="https://github.com/exceljs/exceljs/pull/547">worksheet name is writable #547</a>. Many thanks to <a href="https://github.com/f111fei">xzper</a> for this contribution. </li> </ul> |
| 1.3.0   | <ul> <li> Merged <a href="https://github.com/exceljs/exceljs/pull/549">Add CSV write buffer support #549</a>. Many thanks to <a href="https://github.com/jloveridge">Jarom Loveridge</a> for this contribution. </li> </ul> |
| 1.4.2   | <ul> <li> Merged <a href="https://github.com/exceljs/exceljs/pull/541">Discussion: Customizable row/cell limit #541</a>. Many thanks to <a href="https://github.com/papandreou">Andreas Lind</a> for this contribution. </li> </ul> |
| 1.4.3   | <ul> <li> Merged <a href="https://github.com/exceljs/exceljs/pull/552">Get the right text out of hyperlinked formula cells #552</a>. Many thanks to <a href="https://github.com/papandreou">Andreas Lind</a> and <a href="https://github.com/holm">Christian Holm</a> for this contribution. </li> </ul> |
| 1.4.5   | <ul> <li> Merged <a href="https://github.com/exceljs/exceljs/pull/556">Add test case with a huge file #556</a>. Many thanks to <a href="https://github.com/papandreou">Andreas Lind</a> and <a href="https://github.com/holm">Christian Holm</a> for this contribution. </li> </ul> |
| 1.4.6   | <ul> <li> Merged <a href="https://github.com/exceljs/exceljs/pull/557">Update README.md to reflect correct functionality of row.addPageBreak() #557</a>. Many thanks to <a href="https://github.com/raj7desai">RajDesai</a> for this contribution. </li> <li> Merged <a href="https://github.com/exceljs/exceljs/pull/558">fix index.d.ts #558</a>. Many thanks to <a href="https://github.com/Diluka">Diluka</a> for this contribution. </li> </ul> |
| 1.4.7   | <ul> <li> Merged <a href="https://github.com/exceljs/exceljs/pull/562">List /xl/sharedStrings.xml in [Content_Types].xml only if one of the … #562</a>. Many thanks to <a href="https://github.com/priidikvaikla">Priidik Vaikla</a> for this contribution. </li> </ul> |
| 1.4.8   | <ul> <li> Merged <a href="https://github.com/exceljs/exceljs/pull/562">List /xl/sharedStrings.xml in [Content_Types].xml only if one of the … #562</a>. Many thanks to <a href="https://github.com/priidikvaikla">Priidik Vaikla</a> for this contribution. </li> <li> Fixed issue with above where shared strings were used but the content type was not added. </li> </ul> |
| 1.4.9   | <ul> <li> Merged <a href="https://github.com/exceljs/exceljs/pull/562">List /xl/sharedStrings.xml in [Content_Types].xml only if one of the … #562</a>. Many thanks to <a href="https://github.com/priidikvaikla">Priidik Vaikla</a> for this contribution. </li> <li> Fixed issue with above where shared strings were used but the content type was not added. </li> <li> Fixed issue <a href="https://github.com/exceljs/exceljs/issues/581">1.4.8 broke writing Excel files with useSharedStrings:true #581</a>. </li> </ul> |
| 1.4.10  | <ul> <li> Merged <a href="https://github.com/exceljs/exceljs/pull/564">core-xform: Tolerate a missing cp: namespace for the coreProperties element #564</a>. Many thanks to <a href="https://github.com/papandreou">Andreas Lind</a> for this contribution. </li> </ul> |
| 1.4.12  | <ul> <li> Merged <a href="https://github.com/exceljs/exceljs/pull/567">Avoid error on malformed address #567</a>. Many thanks to <a href="https://github.com/papandreou">Andreas Lind</a> for this contribution. </li> <li> Merged <a href="https://github.com/exceljs/exceljs/pull/571">Added a missing Promise&lt;void&gt; in index.d.ts #571</a>. Many thanks to <a href="https://github.com/carboneater">Gabriel Fournier</a> for this contribution. This release should fix <a href="https://github.com/exceljs/exceljs/issues/548">Is workbook.commit() still a promise or not #548</a> </li> </ul> |
| 1.4.13  | <ul> <li> Merged <a href="https://github.com/exceljs/exceljs/pull/574">Issue #488 #574</a>. Many thanks to <a href="https://github.com/dljenkins">dljenkins</a> for this contribution. This release should fix <a href="https://github.com/exceljs/exceljs/issues/488">Invalid time value Exception #488</a>. </li> </ul> |
| 1.5.0   | <ul> <li> Merged <a href="https://github.com/exceljs/exceljs/pull/577">Sheet add state for hidden or show #577</a>. Many thanks to <a href="https://github.com/Hsinfu">Freddie Hsinfu Huang</a> for this contribution. This release should fix <a href="https://github.com/exceljs/exceljs/issues/226">hide worksheet and reorder sheets #226</a>. </li> </ul> |
| 1.5.1   | <ul> <li> Merged <a href="https://github.com/exceljs/exceljs/pull/582">Update index.d.ts #582</a>. Many thanks to <a href="https://github.com/hankolsen">hankolsen</a> for this contribution. </li> <li> Merged <a href="https://github.com/exceljs/exceljs/pull/584">Decode the _x<4 hex chars>_ escape notation in shared strings #584</a>. Many thanks to <a href="https://github.com/papandreou">Andreas Lind</a> for this contribution. </li> </ul> |
| 1.6.0   | <ul> <li> Added .html property to Cells to facilitate html-safe rendering. See <a href="#handling-individual-cells">Handling Individual Cells</a> for details. </li> </ul> |
| 1.6.1   | <ul> <li> Merged <a href="https://github.com/exceljs/exceljs/pull/587">Fix Issue #488 where dt is an invalid date format. #587</a> to fix  <a href="https://github.com/exceljs/exceljs/issues/488">Invalid time value Exception #488</a>. Many thanks to <a href="https://github.com/ilijaz">Iliya Zubakin</a> for this contribution. </li> </ul> |
| 1.6.2   | <ul> <li> Merged <a href="https://github.com/exceljs/exceljs/pull/587">Fix Issue #488 where dt is an invalid date format. #587</a> to fix  <a href="https://github.com/exceljs/exceljs/issues/488">Invalid time value Exception #488</a>. Many thanks to <a href="https://github.com/ilijaz">Iliya Zubakin</a> for this contribution. </li> <li> Merged <a href="https://github.com/exceljs/exceljs/pull/590">drawing element must be below rowBreaks according to spec or corrupt worksheet #590</a> Many thanks to <a href="https://github.com/nevace">Liam Neville</a> for this contribution. </li> </ul> |
| 1.6.3   | <ul> <li> Merged <a href="https://github.com/exceljs/exceljs/pull/595">set type optional #595</a> Many thanks to <a href="https://github.com/taoqf">taoqf</a> for this contribution. </li> <li> Merged <a href="https://github.com/exceljs/exceljs/pull/578">Fix some xlsx stream read xlsx not in guaranteed order problem #578</a> Many thanks to <a href="https://github.com/KMethod">KMethod</a> for this contribution. </li> <li> Merged <a href="https://github.com/exceljs/exceljs/pull/599">Fix formatting issue in README #599</a> Many thanks to <a href="https://github.com/getsomecoke">Vishnu Kyatannawar</a> for this contribution. </li> </ul> |
| 1.7.0   | <ul> <li> Merged <a href="https://github.com/exceljs/exceljs/pull/602">Ability to set tooltip for hyperlink #602</a> Many thanks to <a href="https://github.com/kalexey89">Kuznetsov Aleksey</a> for this contribution. </li> </ul> |
| 1.8.0   | <ul> <li> Merged <a href="https://github.com/exceljs/exceljs/pull/636">Fix misinterpreted ranges from &lt;definedName&gt; #636</a> Many thanks to <a href="https://github.com/papandreou">Andreas Lind</a> for this contribution. </li> </li> <li> Merged <a href="https://github.com/exceljs/exceljs/pull/640">Add LGTM code quality badges #640</a> Many thanks to <a href="https://github.com/xcorail">Xavier RENE-CORAIL</a> for this contribution. </li> <li> Merged <a href="https://github.com/exceljs/exceljs/pull/646">Add type definition for Column.values #646</a> Many thanks to <a href="https://github.com/emlai">Emil Laine</a> for this contribution. This fixes <a href="https://github.com/exceljs/exceljs/issues/645">Column.values is missing TypeScript definitions #645</a>. </li> <li> Merged <a href="https://github.com/exceljs/exceljs/pull/663">Update README.md with load() option #663</a> Many thanks to <a href="https://github.com/thinksentient">Joanna Walker</a> for this contribution. </li> <li> Merged <a href="https://github.com/exceljs/exceljs/pull/677">fixed packages according to npm audit #677</a> Many thanks to <a href="https://github.com/misleadingTitle">Manuel Minuti</a> for this contribution. </li> <li> Merged <a href="https://github.com/exceljs/exceljs/pull/699">Update index.d.ts #699</a> Many thanks to <a href="https://github.com/rayyen">Ray Yen</a> for this contribution. </li> <li> Merged <a href="https://github.com/exceljs/exceljs/pull/708">Replaced node-unzip-2 to unzipper package which is more robust #708</a> Many thanks to <a href="https://github.com/johnmalkovich100">johnmalkovich100</a> for this contribution. </li> <li> Merged <a href="https://github.com/exceljs/exceljs/pull/728">Read worksheet hidden state #728</a> Many thanks to <a href="https://github.com/LesterLyu">Dishu(Lester) Lyu</a> for this contribution. </li> <li> Merged <a href="https://github.com/exceljs/exceljs/pull/736">add Worksheet.state typescript definition fix #714 #736</a> Many thanks to <a href="https://github.com/ilyes-kechidi">Ilyes Kechidi</a> for this contribution. This fixes <a href="https://github.com/exceljs/exceljs/issues/714">Worksheet State does not exist in index.d.ts #714</a>. </li> </ul> |
| 1.9.0   | <ul> <li> Merged <a href="https://github.com/exceljs/exceljs/pull/702">Improvements for images (correct reading/writing possitions) #702</a>. This fixes <a href="https://github.com/exceljs/exceljs/issues/650">Image location don't respect Column width #650</a> and <a href="https://github.com/exceljs/exceljs/issues/467">Image position - stretching image #467</a>. Many thanks to <a href="https://github.com/Siemienik">Siemienik Paweł</a> for this contribution. </li> </li> </ul> |
| 1.9.1   | <ul> <li> Merged <a href="https://github.com/exceljs/exceljs/pull/619">Add Typescript support for formulas without results #619</a>. Many thanks to <a href="https://github.com/Wolfchin">Loursin</a> for this contribution. </li> </li> <li> Merged <a href="https://github.com/exceljs/exceljs/pull/737">Fix existing row styles when using spliceRows #737</a>. Many thanks to <a href="https://github.com/cxam">cxam</a> for this contribution. </li> </li> <li> Merged <a href="https://github.com/exceljs/exceljs/pull/774">Consistent code quality #774</a>. Many thanks to <a href="https://github.com/alubbe">Andreas Lubbe</a> for this contribution. </li> </li> </ul> |
| 1.10.0  | <ul> <li> Fixed effect of splicing rows and columns on defined names </li> <li> Merged <a href="https://github.com/exceljs/exceljs/pull/746">Add support for adding images anchored to one cell #746</a>. Many thanks to <a href="https://github.com/karlvr">Karl von Randow</a> for this contribution. </li> <li> Merged <a href="https://github.com/exceljs/exceljs/pull/758">Add vertical align property #758</a>. Many thanks to <a href="https://github.com/MikeZyatkov">MikeZyatkov</a> for this contribution. </li> <li> Merged <a href="https://github.com/exceljs/exceljs/pull/775">Replace the temp lib to tmp #775</a>. Many thanks to <a href="https://github.com/coldhiber">Ivan Sotnikov</a> for this contribution. </li> <li> Merged <a href="https://github.com/exceljs/exceljs/pull/780">Replace the temp lib to tmp #775</a>. Many thanks to <a href="https://github.com/alubbe">Andreas Lubbe</a> for this contribution. </li> <li> Merged <a href="https://github.com/exceljs/exceljs/pull/793">Update Worksheet.dimensions return type #793</a>. Many thanks to <a href="https://github.com/Siemienik">Siemienik Paweł</a> for this contribution. </li> <li> Merged <a href="https://github.com/exceljs/exceljs/pull/795">One more types fix #795</a>. Many thanks to <a href="https://github.com/Siemienik">Siemienik Paweł</a> for this contribution. </li> </ul> |
| 1.11.0  | <ul> <li> Merged <a href="https://github.com/exceljs/exceljs/pull/776">Add the ability to bail out of parsing if the number of columns exceeds a given limit #776</a>. Many thanks to <a href="https://github.com/papandreou">Andreas Lind</a> for this contribution. </li> <li> Merged <a href="https://github.com/exceljs/exceljs/pull/799">Add support for repeated columns on every page when printing. #799</a>. Many thanks to <a href="https://github.com/FreakenK">Jasmin Auger</a> for this contribution. </li> <li> Merged <a href="https://github.com/exceljs/exceljs/pull/815">Do not use a promise polyfill on modern setups #815</a>. Many thanks to <a href="https://github.com/alubbe">Andreas Lubbe</a> for this contribution. </li> <li> Merged <a href="https://github.com/exceljs/exceljs/pull/807">copy LICENSE to the dist folder #807</a>. Many thanks to <a href="https://github.com/zypA13510">Yuping Zuo</a> for this contribution. </li> <li> Merged <a href="https://github.com/exceljs/exceljs/pull/813">Avoid unhandled rejection on XML parse error #813</a>. Many thanks to <a href="https://github.com/papandreou">Andreas Lind</a> for this contribution. </li> </ul> |
| 1.12.0  | <ul> <li> Merged <a href="https://github.com/exceljs/exceljs/pull/819">(chore) increment unzipper to 0.9.12 to address npm advisory 886 #819</a>. Many thanks to <a href="https://github.com/kreig303">Kreig Zimmerman</a> for this contribution. </li> <li> Merged <a href="https://github.com/exceljs/exceljs/pull/817">docs(README): improve docs #817</a>. Many thanks to <a href="https://github.com/zypA13510">Yuping Zuo</a> for this contribution. </li> <li> <p> Merged <a href="https://github.com/exceljs/exceljs/pull/823">add comment support #529 #823</a>. Many thanks to <a href="https://github.com/ilimei">ilimei</a> for this contribution. </p> <p>This fixes the following issues:</p> <ul> <li><a href="https://github.com/exceljs/exceljs/issues/202">Is it possible to add comment on a cell? #202</a></li> <li><a href="https://github.com/exceljs/exceljs/issues/451">Add comment to cell #451</a></li> <li><a href="https://github.com/exceljs/exceljs/issues/503">Excel add comment on cell #503</a></li> <li><a href="https://github.com/exceljs/exceljs/issues/529">How to add Cell comment #529</a></li> <li><a href="https://github.com/exceljs/exceljs/issues/707">Please add example to how I can insert comments for a cell #707</a></li> </ul> </li> </ul> |
| 1.12.1  | <ul> <li> Merged <a href="https://github.com/exceljs/exceljs/pull/822">fix issue with print area defined name corrupting file #822</a>. Many thanks to <a href="https://github.com/donaldsonjulia">Julia Donaldson</a> for this contribution. This fixes issue <a href="https://github.com/exceljs/exceljs/issues/664">Defined Names Break/Corrupt Excel File into Repair Mode #664</a>. </li> <li> Merged <a href="https://github.com/exceljs/exceljs/pull/831">Only keep at most 31 characters for sheetname #831</a>. Many thanks to <a href="https://github.com/kaleo211">Xuebin He</a> for this contribution. This fixes issue <a href="https://github.com/exceljs/exceljs/issues/398">Limit worksheet name length to 31 characters #398</a>. </li> </ul> |
| 1.12.2  | <ul> <li> Merged <a href="https://github.com/exceljs/exceljs/pull/834">add cn doc #834</a> and <a href="https://github.com/exceljs/exceljs/pull/852">update cn doc #852</a>. Many thanks to <a href="https://github.com/loverto">flydragon</a> for this contribution. </li> <li> Merged <a href="https://github.com/exceljs/exceljs/pull/853">fix minor spelling mistake in readme #853</a>. Many thanks to <a href="https://github.com/ridespirals">John Varga</a> for this contribution. </li> <li> Merged <a href="https://github.com/exceljs/exceljs/pull/855">Fix defaultRowHeight not working #855</a>. Many thanks to <a href="https://github.com/autukill">autukill</a> for this contribution. This should fix <a href="https://github.com/exceljs/exceljs/issues/422">row height doesn't apply to row #422</a>, <a href="https://github.com/exceljs/exceljs/issues/634">The worksheet.properties.defaultRowHeight can't work!! How to set the rows height, help!! #634</a> and <a href="https://github.com/exceljs/exceljs/issues/696">Default row height doesn't work ? #696</a>. </li> <li> Merged <a href="https://github.com/exceljs/exceljs/pull/854">Always keep first font #854</a>. Many thanks to <a href="https://github.com/dogusev">Dmitriy Gusev</a> for this contribution. This should fix <a href="https://github.com/exceljs/exceljs/issues/816">document scale (width only) is different after read & write #816</a>, <a href="https://github.com/exceljs/exceljs/issues/833">Default font from source document can not be parsed. #833</a> and <a href="https://github.com/exceljs/exceljs/issues/849">Wrong base font: hardcoded Calibri instead of font from the document #849</a>. </li> </ul> |
<|MERGE_RESOLUTION|>--- conflicted
+++ resolved
@@ -370,18 +370,10 @@
 | Double Japan Postcard Rotated |  82       |
 | 16K 197x273 mm                |  119      |
 
-<<<<<<< HEAD
 ## Header Footer
 
 Here's how to add headers and footers. The added content is mainly text, such as time, introduction, file information, etc., and you can set the style of the text. In addition, you can set different texts for the first page and even page.
-=======
-## Headers and Footers
-
-Here's how to add headers and footers.
- The added content is mainly text, such as time, introduction, file information, etc.,
- and you can set the style of the text.
- In addition, you can set different texts for the first page and even page.
->>>>>>> f584ea21
+
 
 Note: Images are not currently supported.
 
@@ -422,26 +414,6 @@
 
 **Script Commands**
 
-<<<<<<< HEAD
-| Commands                | Description |
-| -----------------  | ----------- |
-|&L|Set position to the left|
-|&C|Set position to the center|
-|&R|Set position to the right|
-|&P|The current page number|
-|&N|The total number of pages|
-|&D|The current date|
-|&T|The current time|
-|&G|A picture|
-|&A|The worksheet name|
-|&F|The file name|
-|&B|Make text bold|
-|&I|Italicize text|
-|&U|Underline text|
-|&"font name"|font name, for example &"Aril"|
-|&font size|font size, for example 12|
-|&KHEXCode|font color, for example &KCCCCCC|
-=======
 | Commands     | Description |
 | ------------ | ----------- |
 | &L           | Set position to the left |
@@ -460,7 +432,6 @@
 | &"font name" | font name, for example &"Aril" |
 | &font size   | font size, for example 12 |
 | &KHEXCode    | font color, for example &KCCCCCC |
->>>>>>> f584ea21
 
 ## Worksheet Views
 
