--- conflicted
+++ resolved
@@ -1156,22 +1156,17 @@
 	/**
 	 * Worksheet protection
 	 */
-<<<<<<< HEAD
-	protect(password: string, options: Partial<WorksheetProtection>);
-	unprotect();
-
-	/**
-	 * Add a new table and return a reference to it
-	 */
-	addTable(tableProperties: TableProperties): Table;
-	/**
-	 * fetch table by name or id
-	 */
-	getTable(name: string): Table;
-=======
 	protect(password: string, options: Partial<WorksheetProtection>): Promise<void>;
 	unprotect(): void;
->>>>>>> 45ebf51b
+
+	/**
+	 * Add a new table and return a reference to it
+	 */
+	addTable(tableProperties: TableProperties): Table;
+	/**
+	 * fetch table by name or id
+	 */
+	getTable(name: string): Table;
 }
 
 export interface WorksheetProperties {
