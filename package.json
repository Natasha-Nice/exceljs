{
  "name": "exceljs",
  "version": "3.0.0",
  "description": "Excel Workbook Manager - Read and Write xlsx and csv Files.",
  "private": false,
  "license": "MIT",
  "author": {
    "name": "Guyon Roche",
    "email": "guyon@live.com"
  },
  "repository": {
    "type": "git",
    "url": "https://github.com/exceljs/exceljs.git"
  },
  "engines": {
    "node": ">=6.0.0"
  },
  "main": "./lib/exceljs.nodejs.js",
  "browser": "./dist/exceljs.min.js",
  "types": "./index.d.ts",
  "files": [
    "dist",
    "lib",
    "modern.browser.js",
    "modern.nodejs.js",
    "LICENSE",
    "README.md",
    "index.d.ts"
  ],
  "scripts": {
    "test": "npm run test:full",
    "test:full": "npm run test:unit && npm run test:integration && npm run test:end-to-end && npm run test:browser",
    "test:all": "npm run test:native && npm run test:es5",
    "test:native": "npm run test:full",
    "test:es5": "export EXCEL_BUILD=es5 && npm run test:full",
    "test:unit": "mocha --require spec/config/setup --require spec/config/setup-unit spec/unit --recursive",
    "test:integration": "mocha --require spec/config/setup spec/integration --recursive",
    "test:end-to-end": "mocha --require spec/config/setup spec/end-to-end --recursive",
    "test:browser": "if [ ! -f .disable-test-browser ]; then npm run test:jasmine; fi",
    "test:jasmine": "npm run build && grunt jasmine",
    "test:unit:es5": "export EXCEL_BUILD=es5 && npm run test:unit",
    "test:integration:es5": "export EXCEL_BUILD=es5 && npm run test:integration",
    "test:end-to-end:es5": "export EXCEL_BUILD=es5 && npm run test:end-to-end",
    "test:manual": "node spec/manual/app.js",
    "clean-build": "npm run clean && npm run build",
    "lint": "eslint --format node_modules/eslint-friendly-formatter .",
    "lint:fix": "prettier-eslint --write \"**/*.js\"",
    "lint:staged": "lint-staged",
    "clean": "rm -rf build/ && rm -rf dist",
    "build": "./node_modules/.bin/grunt build",
    "preversion": "npm run clean && npm run build && npm run test:all",
    "postversion": "git push --no-verify && git push --tags --no-verify"
  },
  "husky": {
    "hooks": {
      "pre-commit": "lint-staged"
    }
  },
  "lint-staged": {
    "*.js": [
      "eslint --format node_modules/eslint-friendly-formatter",
      "git add"
    ]
  },
  "keywords": [
    "xlsx",
    "json",
    "csv",
    "excel",
    "font",
    "border",
    "fill",
    "number",
    "format",
    "number format",
    "alignment",
    "office",
    "spreadsheet",
    "workbook",
    "defined names",
    "data validations",
    "rich text",
    "in-cell format",
    "outlineLevel",
    "views",
    "frozen",
    "split",
    "pageSetup"
  ],
  "dependencies": {
    "archiver": "^3.0.0",
<<<<<<< HEAD
    "babel-polyfill": "^6.26.0",
    "fast-csv": "^3.0.1",
=======
    "fast-csv": "^2.4.1",
>>>>>>> 12cb4e7a
    "jszip": "^3.1.5",
    "dayjs": "^1.8.15",
    "sax": "^1.2.4",
    "tmp": "^0.1.0",
    "unzipper": "^0.9.12"
  },
  "devDependencies": {
    "@babel/core": "^7.1.2",
    "@babel/preset-env": "^7.1.0",
    "@types/node": "^10.12.0",
    "babel-eslint": "^10.0.1",
    "browserify": "^16.2.3",
    "chai": "^4.2.0",
    "chai-datetime": "^1.5.0",
    "chai-xml": "^0.3.2",
    "core-js": "^3.2.1",
    "dirty-chai": "^2.0.1",
    "eslint": "^5.7.0",
    "eslint-config-airbnb": "^17.1.0",
    "eslint-config-prettier": "^4.2.0",
    "eslint-friendly-formatter": "^4.0.1",
    "eslint-plugin-import": "^2.14.0",
    "eslint-plugin-jsx-a11y": "^6.1.2",
    "eslint-plugin-react": "^7.11.1",
    "express": "^4.16.4",
    "grunt": "^1.0.3",
    "grunt-babel": "^8.0.0",
    "grunt-browserify": "^5.3.0",
    "grunt-contrib-copy": "^1.0.0",
    "grunt-contrib-jasmine": "^2.0.3",
    "grunt-contrib-uglify": "^4.0.0",
    "grunt-contrib-watch": "^1.1.0",
    "grunt-lib-phantomjs": "^1.1.0",
    "husky": "^2.2.0",
    "lint-staged": "^8.1.5",
    "memorystream": "^0.3.1",
    "mocha": "^5.2.0",
    "prettier-eslint": "^8.8.1",
    "prettier-eslint-cli": "^4.6.1",
    "regenerator-runtime": "^0.13.3",
    "request": "^2.88.0",
    "semver": "^5.6.0",
    "uglify-js": "^3.4.9"
  }
}<|MERGE_RESOLUTION|>--- conflicted
+++ resolved
@@ -89,12 +89,7 @@
   ],
   "dependencies": {
     "archiver": "^3.0.0",
-<<<<<<< HEAD
-    "babel-polyfill": "^6.26.0",
     "fast-csv": "^3.0.1",
-=======
-    "fast-csv": "^2.4.1",
->>>>>>> 12cb4e7a
     "jszip": "^3.1.5",
     "dayjs": "^1.8.15",
     "sax": "^1.2.4",
