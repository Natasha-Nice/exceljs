--- conflicted
+++ resolved
@@ -351,11 +351,8 @@
 
     // create a down-stream flow-control to regulate the stream
     const flowControl = this.workbook.flowControl.createChild();
-<<<<<<< HEAD
+
     flowControl.pipe(saxStream, {sync: true});
-=======
-    flowControl.pipe(parser, {sync: true});
->>>>>>> 1cc3c186
     entry.pipe(flowControl);
   }
 }
