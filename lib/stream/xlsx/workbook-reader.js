const fs = require('fs');
const {EventEmitter} = require('events');
<<<<<<< HEAD
const {PassThrough, Readable} = require('readable-stream');
const Stream = require('stream');
=======
const Stream = require('readable-stream');
const nodeStream = require('stream');
>>>>>>> f6b345d1
const unzip = require('unzipper');
const tmp = require('tmp');
const parseSax = require('../../utils/parse-sax');

const StyleManager = require('../../xlsx/xform/style/styles-xform');
const WorkbookPropertiesManager = require('../../xlsx/xform/book/workbook-properties-xform');

const WorksheetReader = require('./worksheet-reader');
const HyperlinkReader = require('./hyperlink-reader');

tmp.setGracefulCleanup();

class WorkbookReader extends EventEmitter {
  constructor(options) {
    super();

    this.options = options = options || {};

    this.styles = new StyleManager();
    this.styles.init();

    this.properties = new WorkbookPropertiesManager();

    // worksheet readers, indexed by sheetNo
    this.worksheetReaders = {};

    // hyperlink readers, indexed by sheetNo
    this.hyperlinkReaders = {};

    // worksheets, deferred for parsing after shared strings reading
    this.waitingWorkSheets = [];

    // callbacks for temp files cleanup
    this.tempFileCleanupCallbacks = [];
  }

  _getStream(input) {
<<<<<<< HEAD
    if (input instanceof Stream.Readable || input instanceof Readable) {
=======
    if (input instanceof Stream.Readable || input instanceof nodeStream.Readable) {
>>>>>>> f6b345d1
      return input;
    }
    if (typeof input === 'string') {
      return fs.createReadStream(input);
    }
    throw new Error(`Could not recognise input: ${input}`);
  }

  async read(input, options) {
    try {
      for await (const {eventType, value, entry} of this.parse(input, options)) {
        switch (eventType) {
          case 'shared-strings':
            for (const val of value) {
              this.emit(eventType, val);
            }
            break;
          case 'worksheet': {
            this.emit(eventType, value);
            await value.read(entry, options);
            break;
          }
          case 'hyperlinks': {
            this.emit(eventType, value);
            break;
          }
        }
      }
      this.emit('end');
      this.emit('finished');
    } catch (error) {
      this.emit('error', error);
    }
  }

  async *parse(input, options) {
    const stream = (this.stream = this._getStream(input));
    const zip = (this.zip = unzip.Parse({forceStream: true}));
    // TODO: Remove once node v8 is deprecated
    // Detect and upgrade old streams
    let pipedStream = stream.pipe(zip);
    if (!pipedStream[Symbol.asyncIterator]) {
      pipedStream = pipedStream.pipe(new PassThrough({writableObjectMode: true, readableObjectMode: true}));
    }
    for await (const entry of pipedStream) {
      let match;
      let sheetNo;
      switch (entry.path) {
        case '_rels/.rels':
        case 'xl/_rels/workbook.xml.rels':
          entry.autodrain();
          break;
        case 'xl/workbook.xml':
          await this._parseWorkbook(entry, options);
          break;
        case 'xl/sharedStrings.xml':
          yield* this._parseSharedStrings(entry, options);
          break;
        case 'xl/styles.xml':
          await this._parseStyles(entry, options);
          break;
        default:
          if (entry.path.match(/xl\/worksheets\/sheet\d+[.]xml/)) {
            match = entry.path.match(/xl\/worksheets\/sheet(\d+)[.]xml/);
            sheetNo = match[1];
            if (this.sharedStrings) {
              yield* this._parseWorksheet(entry, sheetNo, options);
            } else {
              // create temp file for each worksheet
              await new Promise((resolve, reject) => {
                tmp.file((err, path, fd, cleanupCallback) => {
                  if (err) {
                    return reject(err);
                  }

                  const tempStream = fs.createWriteStream(path);

                  this.waitingWorkSheets.push({sheetNo, path});
                  entry.pipe(tempStream);

                  this.tempFileCleanupCallbacks.push(cleanupCallback);

                  return tempStream.on('finish', () => {
                    return resolve();
                  });
                });
              });
            }
          } else if (entry.path.match(/xl\/worksheets\/_rels\/sheet\d+[.]xml.rels/)) {
            match = entry.path.match(/xl\/worksheets\/_rels\/sheet(\d+)[.]xml.rels/);
            sheetNo = match[1];
            yield* this._parseHyperlinks(entry, sheetNo, options);
          } else {
            entry.autodrain();
          }
          break;
      }
    }

    for (const {sheetNo, path} of this.waitingWorkSheets) {
      let entry = fs.createReadStream(path);
      // TODO: Remove once node v8 is deprecated
      // Detect and upgrade old streams
      if (!entry[Symbol.asyncIterator]) {
        entry = entry.pipe(new PassThrough());
      }
      yield* this._parseWorksheet(entry, sheetNo, options);
    }
    for (const tempFileCleanupCallback of this.tempFileCleanupCallbacks) {
      tempFileCleanupCallback();
    }
    this.tempFileCleanupCallbacks = [];
  }

  _emitEntry(options, payload) {
    if (options.entries === 'emit') {
      this.emit('entry', payload);
    }
  }

  async _parseWorkbook(entry, options) {
    this._emitEntry(options, {type: 'workbook'});
    await this.properties.parseStream(entry);
  }

  async *_parseSharedStrings(entry, options) {
    this._emitEntry(options, {type: 'shared-strings'});
    let sharedStrings = null;
    switch (options.sharedStrings) {
      case 'cache':
        sharedStrings = this.sharedStrings = [];
        break;
      case 'emit':
        break;
      default:
        entry.autodrain();
        return;
    }

    let inT = false;
    let text = null;
    let index = 0;
<<<<<<< HEAD
    for await (const events of parseSax(entry)) {
      const sharedStringEvents = [];
=======
    const saxStream = new SAXStream(['opentag', 'text', 'closetag']);
    saxStream.on('data', events => {
>>>>>>> f6b345d1
      for (const {eventType, value} of events) {
        if (eventType === 'opentag') {
          const node = value;
          if (node.name === 't') {
<<<<<<< HEAD
            text = null;
            inT = true;
          }
        } else if (eventType === 'text') {
          text = text ? text + value : value;
        } else if (eventType === 'closetag') {
          const node = value;
          if (inT && node.name === 't') {
            if (options.sharedStrings === 'cache') {
              sharedStrings.push(text);
            } else {
              sharedStringEvents.push({index: index++, text});
            }
            text = null;
          }
        }
      }
      if (options.sharedStrings === 'emit') {
        yield {eventType: 'shared-string', value: sharedStringEvents, entry};
      }
    }
=======
            t = null;
            inT = true;
          }
        } else if (eventType === 'text') {
          t = t ? t + value : value;
        } else if (eventType === 'closetag') {
          const node = value;
          if (inT && node.name === 't') {
            if (sharedStrings) {
              sharedStrings.push(t);
            } else {
              this.emit('shared-string', {index: index++, text: t});
            }
            t = null;
          }
        }
      }
    });
    saxStream.on('error', error => {
      this.emit('error', error);
    });
    entry.pipe(saxStream);
>>>>>>> f6b345d1
  }

  async _parseStyles(entry, options) {
    this._emitEntry(options, {type: 'styles'});
    if (options.styles !== 'cache') {
      entry.autodrain();
      return;
    }
    this.styles = new StyleManager();
    await this.styles.parseStream(entry);
  }

  _getReader(Type, collection, sheetNo) {
    let reader = collection[sheetNo];
    if (!reader) {
      reader = new Type(this, sheetNo);
      collection[sheetNo] = reader;
    }
    return reader;
  }

  *_parseWorksheet(entry, sheetNo, options) {
    this._emitEntry(options, {type: 'worksheet', id: sheetNo});
    const worksheetReader = this._getReader(WorksheetReader, this.worksheetReaders, sheetNo);
    if (options.worksheets === 'emit') {
      yield {eventType: 'worksheet', value: worksheetReader, entry};
    }
  }

  *_parseHyperlinks(entry, sheetNo, options) {
    this._emitEntry(options, {type: 'hyerlinks', id: sheetNo});
    const hyperlinksReader = this._getReader(HyperlinkReader, this.hyperlinkReaders, sheetNo);
    if (options.hyperlinks === 'emit') {
      yield {eventType: 'hyperlinks', value: hyperlinksReader, entry};
    }
  }
}

// for reference - these are the valid values for options
WorkbookReader.Options = {
  entries: ['emit'],
  sharedStrings: ['cache', 'emit'],
  styles: ['cache'],
  hyperlinks: ['cache', 'emit'],
  worksheets: ['emit'],
};

module.exports = WorkbookReader;<|MERGE_RESOLUTION|>--- conflicted
+++ resolved
@@ -1,12 +1,7 @@
 const fs = require('fs');
 const {EventEmitter} = require('events');
-<<<<<<< HEAD
 const {PassThrough, Readable} = require('readable-stream');
-const Stream = require('stream');
-=======
-const Stream = require('readable-stream');
 const nodeStream = require('stream');
->>>>>>> f6b345d1
 const unzip = require('unzipper');
 const tmp = require('tmp');
 const parseSax = require('../../utils/parse-sax');
@@ -44,11 +39,7 @@
   }
 
   _getStream(input) {
-<<<<<<< HEAD
-    if (input instanceof Stream.Readable || input instanceof Readable) {
-=======
-    if (input instanceof Stream.Readable || input instanceof nodeStream.Readable) {
->>>>>>> f6b345d1
+    if (input instanceof nodeStream.Readable || input instanceof Readable) {
       return input;
     }
     if (typeof input === 'string') {
@@ -191,18 +182,12 @@
     let inT = false;
     let text = null;
     let index = 0;
-<<<<<<< HEAD
     for await (const events of parseSax(entry)) {
       const sharedStringEvents = [];
-=======
-    const saxStream = new SAXStream(['opentag', 'text', 'closetag']);
-    saxStream.on('data', events => {
->>>>>>> f6b345d1
       for (const {eventType, value} of events) {
         if (eventType === 'opentag') {
           const node = value;
           if (node.name === 't') {
-<<<<<<< HEAD
             text = null;
             inT = true;
           }
@@ -224,30 +209,6 @@
         yield {eventType: 'shared-string', value: sharedStringEvents, entry};
       }
     }
-=======
-            t = null;
-            inT = true;
-          }
-        } else if (eventType === 'text') {
-          t = t ? t + value : value;
-        } else if (eventType === 'closetag') {
-          const node = value;
-          if (inT && node.name === 't') {
-            if (sharedStrings) {
-              sharedStrings.push(t);
-            } else {
-              this.emit('shared-string', {index: index++, text: t});
-            }
-            t = null;
-          }
-        }
-      }
-    });
-    saxStream.on('error', error => {
-      this.emit('error', error);
-    });
-    entry.pipe(saxStream);
->>>>>>> f6b345d1
   }
 
   async _parseStyles(entry, options) {
