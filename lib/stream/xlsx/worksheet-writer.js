const _ = require('../../utils/under-dash');

const RelType = require('../../xlsx/rel-type');

const colCache = require('../../utils/col-cache');
const Dimensions = require('../../doc/range');
const StringBuf = require('../../utils/string-buf');

const Row = require('../../doc/row');
const Column = require('../../doc/column');

const SheetRelsWriter = require('./sheet-rels-writer');
const SheetCommentsWriter = require('./sheet-comments-writer');
const DataValidations = require('../../doc/data-validations');

const xmlBuffer = new StringBuf();

// ============================================================================================
// Xforms
const ListXform = require('../../xlsx/xform/list-xform');
const DataValidationsXform = require('../../xlsx/xform/sheet/data-validations-xform');
const SheetPropertiesXform = require('../../xlsx/xform/sheet/sheet-properties-xform');
const SheetFormatPropertiesXform = require('../../xlsx/xform/sheet/sheet-format-properties-xform');
const ColXform = require('../../xlsx/xform/sheet/col-xform');
const RowXform = require('../../xlsx/xform/sheet/row-xform');
const HyperlinkXform = require('../../xlsx/xform/sheet/hyperlink-xform');
const SheetViewXform = require('../../xlsx/xform/sheet/sheet-view-xform');
const SheetProtectionXform = require('../../xlsx/xform/sheet/sheet-protection-xform');
const PageMarginsXform = require('../../xlsx/xform/sheet/page-margins-xform');
const PageSetupXform = require('../../xlsx/xform/sheet/page-setup-xform');
const AutoFilterXform = require('../../xlsx/xform/sheet/auto-filter-xform');
const PictureXform = require('../../xlsx/xform/sheet/picture-xform');
const ConditionalFormattingsXform = require('../../xlsx/xform/sheet/cf/conditional-formattings-xform');
<<<<<<< HEAD
const HeaderFooterXform = require('../../xlsx/xform/sheet/header-footer-xform');
=======
const RowBreaksXform = require('../../xlsx/xform/sheet/row-breaks-xform');
>>>>>>> 7c3fd114

// since prepare and render are functional, we can use singletons
const xform = {
  dataValidations: new DataValidationsXform(),
  sheetProperties: new SheetPropertiesXform(),
  sheetFormatProperties: new SheetFormatPropertiesXform(),
  columns: new ListXform({tag: 'cols', length: false, childXform: new ColXform()}),
  row: new RowXform(),
  hyperlinks: new ListXform({tag: 'hyperlinks', length: false, childXform: new HyperlinkXform()}),
  sheetViews: new ListXform({tag: 'sheetViews', length: false, childXform: new SheetViewXform()}),
  sheetProtection: new SheetProtectionXform(),
  pageMargins: new PageMarginsXform(),
  pageSeteup: new PageSetupXform(),
  autoFilter: new AutoFilterXform(),
  picture: new PictureXform(),
  conditionalFormattings: new ConditionalFormattingsXform(),
<<<<<<< HEAD
  headerFooter: new HeaderFooterXform(),
=======
  rowBreaks: new RowBreaksXform(),
>>>>>>> 7c3fd114
};

// ============================================================================================

class WorksheetWriter {
  constructor(options) {
    // in a workbook, each sheet will have a number
    this.id = options.id;

    // and a name
    this.name = options.name || `Sheet${this.id}`;

    // add a state
    this.state = options.state || 'visible';

    // rows are stored here while they need to be worked on.
    // when they are committed, they will be deleted.
    this._rows = [];

    // column definitions
    this._columns = null;

    // column keys (addRow convenience): key ==> this._columns index
    this._keys = {};

    // keep a record of all row and column pageBreaks
    this._merges = [];
    this._merges.add = function() {}; // ignore cell instruction

    // keep record of all hyperlinks
    this._sheetRelsWriter = new SheetRelsWriter(options);

    this._sheetCommentsWriter = new SheetCommentsWriter(this, this._sheetRelsWriter, options);

    // keep a record of dimensions
    this._dimensions = new Dimensions();

    // first uncommitted row
    this._rowZero = 1;

    // committed flag
    this.committed = false;

    // for data validations
    this.dataValidations = new DataValidations();

    // for sharing formulae
    this._formulae = {};
    this._siFormulae = 0;

    // keep a record of conditionalFormattings
    this.conditionalFormatting = [];

    // keep a record of all row and column pageBreaks
    this.rowBreaks = [];

    // for default row height, outline levels, etc
    this.properties = Object.assign(
      {},
      {
        defaultRowHeight: 15,
        dyDescent: 55,
        outlineLevelCol: 0,
        outlineLevelRow: 0,
      },
      options.properties
    );

    this.headerFooter = Object.assign(
      {},
      {
        differentFirst: false,
        differentOddEven: false,
        oddHeader: null,
        oddFooter: null,
        evenHeader: null,
        evenFooter: null,
        firstHeader: null,
        firstFooter: null,
      },
      options.headerFooter
    );

    // for all things printing
    this.pageSetup = Object.assign(
      {},
      {
        margins: {left: 0.7, right: 0.7, top: 0.75, bottom: 0.75, header: 0.3, footer: 0.3},
        orientation: 'portrait',
        horizontalDpi: 4294967295,
        verticalDpi: 4294967295,
        fitToPage: !!(options.pageSetup && (options.pageSetup.fitToWidth || options.pageSetup.fitToHeight) && !options.pageSetup.scale),
        pageOrder: 'downThenOver',
        blackAndWhite: false,
        draft: false,
        cellComments: 'None',
        errors: 'displayed',
        scale: 100,
        fitToWidth: 1,
        fitToHeight: 1,
        paperSize: undefined,
        showRowColHeaders: false,
        showGridLines: false,
        horizontalCentered: false,
        verticalCentered: false,
        rowBreaks: null,
        colBreaks: null,
      },
      options.pageSetup
    );

    // using shared strings creates a smaller xlsx file but may use more memory
    this.useSharedStrings = options.useSharedStrings || false;

    this._workbook = options.workbook;

    this.hasComments = false;

    // views
    this._views = options.views || [];

    // auto filter
    this.autoFilter = options.autoFilter || null;

    this._media = [];

    // start writing to stream now
    this._writeOpenWorksheet();

    this.startedData = false;
  }

  get workbook() {
    return this._workbook;
  }

  get stream() {
    if (!this._stream) {
      // eslint-disable-next-line no-underscore-dangle
      this._stream = this._workbook._openStream(`/xl/worksheets/sheet${this.id}.xml`);

      // pause stream to prevent 'data' events
      this._stream.pause();
    }
    return this._stream;
  }

  // destroy - not a valid operation for a streaming writer
  // even though some streamers might be able to, it's a bad idea.
  destroy() {
    throw new Error('Invalid Operation: destroy');
  }

  commit() {
    if (this.committed) {
      return;
    }
    // commit all rows
    this._rows.forEach(cRow => {
      if (cRow) {
        // write the row to the stream
        this._writeRow(cRow);
      }
    });

    // we _cannot_ accept new rows from now on
    this._rows = null;

    if (!this.startedData) {
      this._writeOpenSheetData();
    }
    this._writeCloseSheetData();
    this._writeAutoFilter();
    this._writeMergeCells();

    // for some reason, Excel can't handle dimensions at the bottom of the file
    // this._writeDimensions();

    this._writeHyperlinks();
    this._writeConditionalFormatting();
    this._writeDataValidations();
    this._writeSheetProtection();
    this._writePageMargins();
    this._writePageSetup();
    this._writeBackground();
<<<<<<< HEAD
    this._writeHeaderFooter();
=======
    this._writeRowBreaks();
>>>>>>> 7c3fd114

    // Legacy Data tag for comments
    this._writeLegacyData();

    this._writeCloseWorksheet();
    // signal end of stream to workbook
    this.stream.end();

    this._sheetCommentsWriter.commit();
    // also commit the hyperlinks if any
    this._sheetRelsWriter.commit();

    this.committed = true;
  }

  // return the current dimensions of the writer
  get dimensions() {
    return this._dimensions;
  }

  get views() {
    return this._views;
  }

  // =========================================================================
  // Columns

  // get the current columns array.
  get columns() {
    return this._columns;
  }

  // set the columns from an array of column definitions.
  // Note: any headers defined will overwrite existing values.
  set columns(value) {
    // calculate max header row count
    this._headerRowCount = value.reduce((pv, cv) => {
      const headerCount = (cv.header && 1) || (cv.headers && cv.headers.length) || 0;
      return Math.max(pv, headerCount);
    }, 0);

    // construct Column objects
    let count = 1;
    const columns = (this._columns = []);
    value.forEach(defn => {
      const column = new Column(this, count++, false);
      columns.push(column);
      column.defn = defn;
    });
  }

  getColumnKey(key) {
    return this._keys[key];
  }

  setColumnKey(key, value) {
    this._keys[key] = value;
  }

  deleteColumnKey(key) {
    delete this._keys[key];
  }

  eachColumnKey(f) {
    _.each(this._keys, f);
  }

  // get a single column by col number. If it doesn't exist, it and any gaps before it
  // are created.
  getColumn(c) {
    if (typeof c === 'string') {
      // if it matches a key'd column, return that
      const col = this._keys[c];
      if (col) return col;

      // otherwise, assume letter
      c = colCache.l2n(c);
    }
    if (!this._columns) {
      this._columns = [];
    }
    if (c > this._columns.length) {
      let n = this._columns.length + 1;
      while (n <= c) {
        this._columns.push(new Column(this, n++));
      }
    }
    return this._columns[c - 1];
  }

  // =========================================================================
  // Rows
  get _nextRow() {
    return this._rowZero + this._rows.length;
  }

  // iterate over every uncommitted row in the worksheet, including maybe empty rows
  eachRow(options, iteratee) {
    if (!iteratee) {
      iteratee = options;
      options = undefined;
    }
    if (options && options.includeEmpty) {
      const n = this._nextRow;
      for (let i = this._rowZero; i < n; i++) {
        iteratee(this.getRow(i), i);
      }
    } else {
      this._rows.forEach(row => {
        if (row.hasValues) {
          iteratee(row, row.number);
        }
      });
    }
  }

  _commitRow(cRow) {
    // since rows must be written in order, we commit all rows up till and including cRow
    let found = false;
    while (this._rows.length && !found) {
      const row = this._rows.shift();
      this._rowZero++;
      if (row) {
        this._writeRow(row);
        found = row.number === cRow.number;
        this._rowZero = row.number + 1;
      }
    }
  }

  get lastRow() {
    // returns last uncommitted row
    if (this._rows.length) {
      return this._rows[this._rows.length - 1];
    }
    return undefined;
  }

  // find a row (if exists) by row number
  findRow(rowNumber) {
    const index = rowNumber - this._rowZero;
    return this._rows[index];
  }

  getRow(rowNumber) {
    const index = rowNumber - this._rowZero;

    // may fail if rows have been comitted
    if (index < 0) {
      throw new Error('Out of bounds: this row has been committed');
    }
    let row = this._rows[index];
    if (!row) {
      this._rows[index] = row = new Row(this, rowNumber);
    }
    return row;
  }

  addRow(value) {
    const row = new Row(this, this._nextRow);
    this._rows[row.number - this._rowZero] = row;
    row.values = value;
    return row;
  }

  // ================================================================================
  // Cells

  // returns the cell at [r,c] or address given by r. If not found, return undefined
  findCell(r, c) {
    const address = colCache.getAddress(r, c);
    const row = this.findRow(address.row);
    return row ? row.findCell(address.column) : undefined;
  }

  // return the cell at [r,c] or address given by r. If not found, create a new one.
  getCell(r, c) {
    const address = colCache.getAddress(r, c);
    const row = this.getRow(address.row);
    return row.getCellEx(address);
  }

  mergeCells() {
    // may fail if rows have been comitted
    const dimensions = new Dimensions(Array.prototype.slice.call(arguments, 0)); // convert arguments into Array

    // check cells aren't already merged
    this._merges.forEach(merge => {
      if (merge.intersects(dimensions)) {
        throw new Error('Cannot merge already merged cells');
      }
    });

    // apply merge
    const master = this.getCell(dimensions.top, dimensions.left);
    for (let i = dimensions.top; i <= dimensions.bottom; i++) {
      for (let j = dimensions.left; j <= dimensions.right; j++) {
        if (i > dimensions.top || j > dimensions.left) {
          this.getCell(i, j).merge(master);
        }
      }
    }

    // index merge
    this._merges.push(dimensions);
  }

  // ===========================================================================
  // Conditional Formatting
  addConditionalFormatting(cf) {
    this.conditionalFormatting.push(cf);
  }

  removeConditionalFormatting(filter) {
    if (typeof filter === 'number') {
      this.conditionalFormatting.splice(filter, 1);
    } else if (filter instanceof Function) {
      this.conditionalFormatting = this.conditionalFormatting.filter(filter);
    } else {
      this.conditionalFormatting = [];
    }
  }

  // =========================================================================

  addBackgroundImage(imageId) {
    this._background = {
      imageId,
    };
  }

  getBackgroundImageId() {
    return this._background && this._background.imageId;
  }

  // ================================================================================

  _write(text) {
    xmlBuffer.reset();
    xmlBuffer.addText(text);
    this.stream.write(xmlBuffer);
  }

  _writeSheetProperties(xmlBuf, properties, pageSetup) {
    const sheetPropertiesModel = {
      outlineProperties: properties && properties.outlineProperties,
      tabColor: properties && properties.tabColor,
      pageSetup:
        pageSetup && pageSetup.fitToPage
          ? {
              fitToPage: pageSetup.fitToPage,
            }
          : undefined,
    };

    xmlBuf.addText(xform.sheetProperties.toXml(sheetPropertiesModel));
  }

  _writeSheetFormatProperties(xmlBuf, properties) {
    const sheetFormatPropertiesModel = properties
      ? {
          defaultRowHeight: properties.defaultRowHeight,
          dyDescent: properties.dyDescent,
          outlineLevelCol: properties.outlineLevelCol,
          outlineLevelRow: properties.outlineLevelRow,
        }
      : undefined;
    if (properties.defaultColWidth) {
      sheetFormatPropertiesModel.defaultColWidth = properties.defaultColWidth;
    }

    xmlBuf.addText(xform.sheetFormatProperties.toXml(sheetFormatPropertiesModel));
  }

  _writeOpenWorksheet() {
    xmlBuffer.reset();

    xmlBuffer.addText('<?xml version="1.0" encoding="UTF-8" standalone="yes"?>');
    xmlBuffer.addText(
      '<worksheet xmlns="http://schemas.openxmlformats.org/spreadsheetml/2006/main"' +
        ' xmlns:r="http://schemas.openxmlformats.org/officeDocument/2006/relationships"' +
        ' xmlns:mc="http://schemas.openxmlformats.org/markup-compatibility/2006"' +
        ' mc:Ignorable="x14ac"' +
        ' xmlns:x14ac="http://schemas.microsoft.com/office/spreadsheetml/2009/9/ac">'
    );

    this._writeSheetProperties(xmlBuffer, this.properties, this.pageSetup);

    xmlBuffer.addText(xform.sheetViews.toXml(this.views));

    this._writeSheetFormatProperties(xmlBuffer, this.properties);

    this.stream.write(xmlBuffer);
  }

  _writeColumns() {
    const cols = Column.toModel(this.columns);
    if (cols) {
      xform.columns.prepare(cols, {styles: this._workbook.styles});
      this.stream.write(xform.columns.toXml(cols));
    }
  }

  _writeOpenSheetData() {
    this._write('<sheetData>');
  }

  _writeRow(row) {
    if (!this.startedData) {
      this._writeColumns();
      this._writeOpenSheetData();
      this.startedData = true;
    }

    if (row.hasValues || row.height) {
      const {model} = row;
      const options = {
        styles: this._workbook.styles,
        sharedStrings: this.useSharedStrings ? this._workbook.sharedStrings : undefined,
        hyperlinks: this._sheetRelsWriter.hyperlinksProxy,
        merges: this._merges,
        formulae: this._formulae,
        siFormulae: this._siFormulae,
        comments: [],
      };
      xform.row.prepare(model, options);
      this.stream.write(xform.row.toXml(model));

      if (options.comments.length) {
        this.hasComments = true;
        this._sheetCommentsWriter.addComments(options.comments);
      }
    }
  }

  _writeCloseSheetData() {
    this._write('</sheetData>');
  }

  _writeMergeCells() {
    if (this._merges.length) {
      xmlBuffer.reset();
      xmlBuffer.addText(`<mergeCells count="${this._merges.length}">`);
      this._merges.forEach(merge => {
        xmlBuffer.addText(`<mergeCell ref="${merge}"/>`);
      });
      xmlBuffer.addText('</mergeCells>');

      this.stream.write(xmlBuffer);
    }
  }

  _writeHyperlinks() {
    // eslint-disable-next-line no-underscore-dangle
    this.stream.write(xform.hyperlinks.toXml(this._sheetRelsWriter._hyperlinks));
  }

  _writeConditionalFormatting() {
    const options = {
      styles: this._workbook.styles,
    };
    xform.conditionalFormattings.prepare(this.conditionalFormatting, options);
    this.stream.write(xform.conditionalFormattings.toXml(this.conditionalFormatting));
  }

  _writeRowBreaks() {
    this.stream.write(xform.rowBreaks.toXml(this.rowBreaks));
  }

  _writeDataValidations() {
    this.stream.write(xform.dataValidations.toXml(this.dataValidations.model));
  }

  _writeSheetProtection() {
    this.stream.write(xform.sheetProtection.toXml(this.sheetProtection));
  }

  _writePageMargins() {
    this.stream.write(xform.pageMargins.toXml(this.pageSetup.margins));
  }

  _writePageSetup() {
    this.stream.write(xform.pageSeteup.toXml(this.pageSetup));
  }

  _writeHeaderFooter() {
    this.stream.write(xform.headerFooter.toXml(this.headerFooter));
  }

  _writeAutoFilter() {
    this.stream.write(xform.autoFilter.toXml(this.autoFilter));
  }

  _writeBackground() {
    if (this._background) {
      if (this._background.imageId !== undefined) {
        const image = this._workbook.getImage(this._background.imageId);
        const pictureId = this._sheetRelsWriter.addMedia({
          Target: `../media/${image.name}`,
          Type: RelType.Image,
        });

        this._background = {
          ...this._background,
          rId: pictureId,
        };
      }
      this.stream.write(xform.picture.toXml({rId: this._background.rId}));
    }
  }

  _writeLegacyData() {
    if (this.hasComments) {
      xmlBuffer.reset();
      xmlBuffer.addText(`<legacyDrawing r:id="${this._sheetCommentsWriter.vmlRelId}"/>`);
      this.stream.write(xmlBuffer);
    }
  }

  _writeDimensions() {
    // for some reason, Excel can't handle dimensions at the bottom of the file
    // and we don't know the dimensions until the commit, so don't write them.
    // this._write('<dimension ref="' + this._dimensions + '"/>');
  }

  _writeCloseWorksheet() {
    this._write('</worksheet>');
  }
}

module.exports = WorksheetWriter;<|MERGE_RESOLUTION|>--- conflicted
+++ resolved
@@ -31,11 +31,8 @@
 const AutoFilterXform = require('../../xlsx/xform/sheet/auto-filter-xform');
 const PictureXform = require('../../xlsx/xform/sheet/picture-xform');
 const ConditionalFormattingsXform = require('../../xlsx/xform/sheet/cf/conditional-formattings-xform');
-<<<<<<< HEAD
 const HeaderFooterXform = require('../../xlsx/xform/sheet/header-footer-xform');
-=======
 const RowBreaksXform = require('../../xlsx/xform/sheet/row-breaks-xform');
->>>>>>> 7c3fd114
 
 // since prepare and render are functional, we can use singletons
 const xform = {
@@ -52,11 +49,8 @@
   autoFilter: new AutoFilterXform(),
   picture: new PictureXform(),
   conditionalFormattings: new ConditionalFormattingsXform(),
-<<<<<<< HEAD
   headerFooter: new HeaderFooterXform(),
-=======
   rowBreaks: new RowBreaksXform(),
->>>>>>> 7c3fd114
 };
 
 // ============================================================================================
@@ -242,11 +236,8 @@
     this._writePageMargins();
     this._writePageSetup();
     this._writeBackground();
-<<<<<<< HEAD
     this._writeHeaderFooter();
-=======
     this._writeRowBreaks();
->>>>>>> 7c3fd114
 
     // Legacy Data tag for comments
     this._writeLegacyData();
