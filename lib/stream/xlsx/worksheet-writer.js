--- conflicted
+++ resolved
@@ -36,11 +36,8 @@
 var SheetViewXform = require('../../xlsx/xform/sheet/sheet-view-xform');
 var PageMarginsXform = require('../../xlsx/xform/sheet/page-margins-xform');
 var PageSetupXform = require('../../xlsx/xform/sheet/page-setup-xform');
-<<<<<<< HEAD
+var AutoFilterXform = require('../../xlsx/xform/sheet/auto-filter-xform');
 var PictureXform = require('../../xlsx/xform/sheet/picture-xform');
-=======
-var AutoFilterXform = require('../../xlsx/xform/sheet/auto-filter-xform');
->>>>>>> 1d427245
 
 // since prepare and render is functional, we can use singletons
 var xform = {
@@ -53,11 +50,8 @@
   sheetViews: new ListXform({tag: 'sheetViews', length: false, childXform: new SheetViewXform()}),
   pageMargins: new PageMarginsXform(),
   pageSeteup: new PageSetupXform(),
-<<<<<<< HEAD
-  picture: new PictureXform()
-=======
-  autoFilter: new AutoFilterXform()
->>>>>>> 1d427245
+  autoFilter: new AutoFilterXform(),
+  picture: new PictureXform(),
 };
 
 
@@ -208,12 +202,9 @@
     this._writeAutoFilter();
     this._writeMergeCells();
 
-<<<<<<< HEAD
     // for some reason, Excel can't handle dimensions at the bottom of the file
     // this._writeDimensions();
 
-=======
->>>>>>> 1d427245
     this._writeHyperlinks();
     this._writeDataValidations();
     this._writePageMargins();
@@ -411,15 +402,9 @@
 
   // ================================================================================
   _write: function(text) {
-<<<<<<< HEAD
     xmlBuffer.reset();
     xmlBuffer.addText(text);
     this.stream.write(xmlBuffer);
-=======
-    xml.reset();
-    xml.addText(text);
-    this.stream.write(xml);
->>>>>>> 1d427245
   },
   _writeSheetProperties: function(xmlBuf, properties, pageSetup) {
     var sheetPropertiesModel = {
@@ -442,7 +427,6 @@
     xmlBuf.addText(xform.sheetFormatProperties.toXml(sheetFormatPropertiesModel));
   },
   _writeOpenWorksheet: function() {
-<<<<<<< HEAD
     xmlBuffer.reset();
 
     xmlBuffer.addText('<?xml version="1.0" encoding="UTF-8" standalone="yes"?>');
@@ -452,12 +436,6 @@
       ' xmlns:mc="http://schemas.openxmlformats.org/markup-compatibility/2006"' +
       ' mc:Ignorable="x14ac"' +
       ' xmlns:x14ac="http://schemas.microsoft.com/office/spreadsheetml/2009/9/ac">');
-=======
-    xml.reset();
-
-    xml.addText('<?xml version="1.0" encoding="UTF-8" standalone="yes"?>');
-    xml.addText('<worksheet xmlns="http://schemas.openxmlformats.org/spreadsheetml/2006/main" xmlns:r="http://schemas.openxmlformats.org/officeDocument/2006/relationships" xmlns:mc="http://schemas.openxmlformats.org/markup-compatibility/2006" mc:Ignorable="x14ac" xmlns:x14ac="http://schemas.microsoft.com/office/spreadsheetml/2009/9/ac">'); // eslint-disable-line max-len
->>>>>>> 1d427245
 
     this._writeSheetProperties(xmlBuffer, this.properties, this.pageSetup);
 
@@ -465,11 +443,7 @@
 
     this._writeSheetFormatProperties(xmlBuffer, this.properties);
 
-<<<<<<< HEAD
     this.stream.write(xmlBuffer);
-=======
-    this.stream.write(xml);
->>>>>>> 1d427245
   },
   _writeColumns: function() {
     var cols = Column.toModel(this.columns);
@@ -495,15 +469,10 @@
       var options = {
         styles: this._workbook.styles,
         sharedStrings: self.useSharedStrings ? self._workbook.sharedStrings : undefined,
-<<<<<<< HEAD
         hyperlinks: this._sheetRelsWriter.hyperlinksProxy,
-        merges: this._merges
-=======
-        hyperlinks: this._hyperlinkWriter,
         merges: this._merges,
         formulae: this._formulae,
         siFormulae: this._siFormulae,
->>>>>>> 1d427245
       };
       xform.row.prepare(model, options);
       this.stream.write(xform.row.toXml(model));
@@ -514,23 +483,14 @@
   },
   _writeMergeCells: function() {
     if (this._merges.length) {
-<<<<<<< HEAD
       xmlBuffer.reset();
       xmlBuffer.addText('<mergeCells count="' + this._merges.length + '">');
-=======
-      xml.reset();
-      xml.addText('<mergeCells count="' + this._merges.length + '">');
->>>>>>> 1d427245
       this._merges.forEach(function(merge) {
         xmlBuffer.addText('<mergeCell ref="' + merge + '"/>');
       });
       xmlBuffer.addText('</mergeCells>');
 
-<<<<<<< HEAD
       this.stream.write(xmlBuffer);
-=======
-      this.stream.write(xml);
->>>>>>> 1d427245
     }
   },
   _writeHyperlinks: function() {
@@ -545,15 +505,13 @@
   _writePageSetup: function() {
     this.stream.write(xform.pageSeteup.toXml(this.pageSetup));
   },
-<<<<<<< HEAD
+  _writeAutoFilter: function() {
+    this.stream.write(xform.autoFilter.toXml(this.autoFilter));
+  },
   _writeBackground: function() {
     if (this._background) {
       this.stream.write(xform.picture.toXml(this._background));
     }
-=======
-  _writeAutoFilter: function() {
-    this.stream.write(xform.autoFilter.toXml(this.autoFilter));
->>>>>>> 1d427245
   },
   _writeDimensions: function() {
     // for some reason, Excel can't handle dimensions at the bottom of the file
