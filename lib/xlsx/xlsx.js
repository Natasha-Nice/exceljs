--- conflicted
+++ resolved
@@ -68,161 +68,139 @@
       });
   },
   parseRels: function (stream) {
-    
-
-    var relationships = {};
-
-    var parser = Sax.createStream(true, {});
-    parser.on('opentag', function (node) {
-      if (node.name == 'Relationship') {
-        var rId = node.attributes.Id;
-        switch (node.attributes.Type) {
-          case XLSX.RelType.OfficeDocument:
-            relationships[rId] = {
-              type: Enums.RelationshipType.OfficeDocument,
-              rId: rId,
-              target: node.attributes.Target
+    return new Promise(function(resolve, reject) {
+      
+      var relationships = {};
+
+      var parser = Sax.createStream(true, {});
+      parser.on('opentag', function (node) {
+        if (node.name == 'Relationship') {
+          var rId = node.attributes.Id;
+          switch (node.attributes.Type) {
+            case XLSX.RelType.OfficeDocument:
+              relationships[rId] = {
+                type: Enums.RelationshipType.OfficeDocument,
+                rId: rId,
+                target: node.attributes.Target
+              };
+              break;
+            case XLSX.RelType.Worksheet:
+              relationships[rId] = {
+                type: Enums.RelationshipType.Worksheet,
+                rId: rId,
+                target: node.attributes.Target,
+                index: parseInt(node.attributes.Target.replace('worksheets/sheet', '').replace('.xml', ''))
+              };
+              break;
+            case XLSX.RelType.CalcChain:
+              relationships[rId] = {
+                type: Enums.RelationshipType.CalcChain,
+                rId: rId,
+                target: node.attributes.Target
+              };
+              break;
+            case XLSX.RelType.SharedStrings:
+              relationships[rId] = {
+                type: Enums.RelationshipType.SharedStrings,
+                rId: rId,
+                target: node.attributes.Target
+              };
+              break;
+            case XLSX.RelType.Styles:
+              relationships[rId] = {
+                type: Enums.RelationshipType.Styles,
+                rId: rId,
+                target: node.attributes.Target
+              };
+              break;
+            case XLSX.RelType.Theme:
+              relationships[rId] = {
+                type: Enums.RelationshipType.Theme,
+                rId: rId,
+                target: node.attributes.Target,
+                index: parseInt(node.attributes.Target.replace('theme/theme', '').replace('.xml', ''))
+              };
+              break;
+            case XLSX.RelType.Hyperlink:
+              relationships[rId] = {
+                type: Enums.RelationshipType.Styles,
+                rId: rId,
+                target: node.attributes.Target,
+                targetMode: node.attributes.TargetMode
+              };
+              break;
+            default:
+              // ignore this?
+              break;
+          }
+        }
+      });
+      
+      parser.on('end', function () {
+        resolve(relationships);
+      });
+      parser.on('error', function (error) {
+        reject(error);
+      });
+
+      stream.pipe(parser); 
+    });
+  },
+  parseWorkbook: function (stream) {
+    var self = this;
+    return new Promise(function(resolve, reject) {
+      var parser = Sax.createStream(true, {});
+      var sheetDefs = {};
+      var definedNames = [];
+      var inDefinedNames = false;
+      var definedName, definedNameText;
+
+      parser.on('opentag', function (node) {
+        switch (node.name) {
+          case 'sheet':
+            // add sheet to sheetDefs indexed by rId
+            // <sheet name="<%=worksheet.name%>" sheetId="<%=worksheet.id%>" r:id="<%=worksheet.rId%>"/>
+            var name = node.attributes.name;
+            var id = parseInt(node.attributes.sheetId);
+            var rId = node.attributes['r:id'];
+            sheetDefs[rId] = {
+              name: name,
+              id: id,
+              rId: rId
             };
             break;
-          case XLSX.RelType.Worksheet:
-            relationships[rId] = {
-              type: Enums.RelationshipType.Worksheet,
-              rId: rId,
-              target: node.attributes.Target,
-              index: parseInt(node.attributes.Target.replace('worksheets/sheet', '').replace('.xml', ''))
-            };
+
+          case 'definedNames':
+            inDefinedNames = true;
             break;
-          case XLSX.RelType.CalcChain:
-            relationships[rId] = {
-              type: Enums.RelationshipType.CalcChain,
-              rId: rId,
-              target: node.attributes.Target
-            };
-            break;
-          case XLSX.RelType.SharedStrings:
-            relationships[rId] = {
-              type: Enums.RelationshipType.SharedStrings,
-              rId: rId,
-              target: node.attributes.Target
-            };
-            break;
-          case XLSX.RelType.Styles:
-            relationships[rId] = {
-              type: Enums.RelationshipType.Styles,
-              rId: rId,
-              target: node.attributes.Target
-            };
-            break;
-          case XLSX.RelType.Theme:
-            relationships[rId] = {
-              type: Enums.RelationshipType.Theme,
-              rId: rId,
-              target: node.attributes.Target,
-              index: parseInt(node.attributes.Target.replace('theme/theme', '').replace('.xml', ''))
-            };
-            break;
-          case XLSX.RelType.Hyperlink:
-            relationships[rId] = {
-              type: Enums.RelationshipType.Styles,
-              rId: rId,
-              target: node.attributes.Target,
-              targetMode: node.attributes.TargetMode
-            };
-            break;
-          default:
-            // ignore this?
+
+          case 'definedName':
+            definedName = node.attributes.name;
+            definedNameText = [];
             break;
         }
-      }
-    });
-<<<<<<< HEAD
-    parser.on('end', function () {
-      deferred.resolve(relationships);
-    });
-    parser.on('error', function (error) {
-      deferred.reject(error);
-    });
-=======
->>>>>>> f6afcdf9
-
-    return new Promise(function(resolve, reject) {
-      
-        parser.on("end", function () {
-          resolve(relationships);
-        });
-        parser.on("error", function (error) {
-          reject(error);
-        });
-
-        stream.pipe(parser); 
-    });
-  
-  },
-  parseWorkbook: function (stream) {
-    var self = this;
-    var parser = Sax.createStream(true, {});
-    var sheetDefs = {};
-    var definedNames = [];
-    var inDefinedNames = false;
-    var definedName, definedNameText;
-
-    parser.on('opentag', function (node) {
-      switch(node.name) {
-        case 'sheet':
-          // add sheet to sheetDefs indexed by rId
-          // <sheet name="<%=worksheet.name%>" sheetId="<%=worksheet.id%>" r:id="<%=worksheet.rId%>"/>
-          var name = node.attributes.name;
-          var id = parseInt(node.attributes.sheetId);
-          var rId = node.attributes['r:id'];
-          sheetDefs[rId] = {
-            name: name,
-            id: id,
-            rId: rId
-          };
-          break;
-
-        case 'definedNames':
-          inDefinedNames = true;
-          break;
-
-        case 'definedName':
-          definedName = node.attributes.name;
-          definedNameText = [];
-          break;
-      }
-    });
-    parser.on('text', function (text) {
-      if (definedName) {
-        definedNameText.push(text);
-      }
-    });
-    parser.on('closetag', function (name) {
-      switch(name) {
-        case 'definedNames':
-          inDefinedNames = false;
-          break;
-
-        case 'definedName':
-          definedNames.push({
-            name: definedName,
-            ranges: definedNameText.join('').split(',').filter(function(range) { return range; })
-          });
-          break;
-      }
-    });
-<<<<<<< HEAD
-    parser.on('end', function () {
-      deferred.resolve({sheetDefs: sheetDefs, definedNames: definedNames});
-    });
-    parser.on('error', function (error) {
-      deferred.reject(error);
-    });
-    stream.pipe(parser);
-=======
->>>>>>> f6afcdf9
-
-    return new Promise(function(resolve, reject) {
-   
+      });
+      parser.on('text', function (text) {
+        if (definedName) {
+          definedNameText.push(text);
+        }
+      });
+      parser.on('closetag', function (name) {
+        switch (name) {
+          case 'definedNames':
+            inDefinedNames = false;
+            break;
+
+          case 'definedName':
+            definedNames.push({
+              name: definedName,
+              ranges: definedNameText.join('').split(',').filter(function (range) {
+                return range;
+              })
+            });
+            break;
+        }
+      });
       parser.on('end', function () {
         resolve(sheetDefs);
       });
@@ -231,7 +209,6 @@
       });
       stream.pipe(parser);
     });
-  
   },
   parseSharedStrings: function (stream) {
     var parser = Sax.createStream(true, {});
@@ -623,22 +600,13 @@
   read: function (stream) {
     var self = this;
     var zipStream = this.createInputStream();
-<<<<<<< HEAD
-    zipStream.on('done', function () {
-      deferred.resolve(self.workbook);
-    }).on('error', function (error) {
-      deferred.reject(error);
-=======
-
     return new Promise(function(resolve, reject) {
-   
-      zipStream.on("done", function () {
+      zipStream.on('done', function () {
         resolve(self.workbook);
-      }).on("error", function (error) {
+      }).on('error', function (error) {
         reject(error);
       });
       stream.pipe(zipStream);
->>>>>>> f6afcdf9
     });
   },
 
@@ -998,34 +966,15 @@
         return self._finalize(zip);
       });
   },
-  writeFile: function (filename, options) {    
-
+  writeFile: function (filename, options) {
     var self = this;
     var stream = fs.createWriteStream(filename);
 
-<<<<<<< HEAD
-    stream.on('finish', function () {
-      deferred.resolve();
-    });
-    stream.on('error', function (error) {
-      deferred.reject(error);
-    });
-
-    this.write(stream, options)
-      .then(function () {
-        stream.end();
-      })
-      .catch(function (error) {
-        deferred.reject(error);
-=======
     return new Promise(function(resolve, reject) {
-   
-    
-      stream.on("finish", function () {
+      stream.on('finish', function () {
         resolve();
->>>>>>> f6afcdf9
-      });
-      stream.on("error", function (error) {
+      });
+      stream.on('error', function (error) {
         reject(error);
       });
 
@@ -1036,8 +985,6 @@
         .catch(function (error) {
           reject(error);
         });
-
-    });
-
+    });
   }
 };