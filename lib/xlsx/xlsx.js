const fs = require('fs');
const JSZip = require('jszip');
const {PassThrough} = require('readable-stream');
const ZipStream = require('../utils/zip-stream');
const StreamBuf = require('../utils/stream-buf');

const utils = require('../utils/utils');
const XmlStream = require('../utils/xml-stream');

const StylesXform = require('./xform/style/styles-xform');

const CoreXform = require('./xform/core/core-xform');
const SharedStringsXform = require('./xform/strings/shared-strings-xform');
const RelationshipsXform = require('./xform/core/relationships-xform');
const ContentTypesXform = require('./xform/core/content-types-xform');
const AppXform = require('./xform/core/app-xform');
const WorkbookXform = require('./xform/book/workbook-xform');
const WorksheetXform = require('./xform/sheet/worksheet-xform');
const DrawingXform = require('./xform/drawing/drawing-xform');
const TableXform = require('./xform/table/table-xform');
const CommentsXform = require('./xform/comment/comments-xform');
const VmlNotesXform = require('./xform/comment/vml-notes-xform');

const theme1Xml = require('./xml/theme1.js');

function fsReadFileAsync(filename, options) {
  return new Promise((resolve, reject) => {
    fs.readFile(filename, options, (error, data) => {
      if (error) {
        reject(error);
      } else {
        resolve(data);
      }
    });
  });
}

class XLSX {
  constructor(workbook) {
    this.workbook = workbook;
  }

  // ===============================================================================
  // Workbook
  // =========================================================================
  // Read

  async readFile(filename, options) {
    if (!(await utils.fs.exists(filename))) {
      throw new Error(`File not found: ${filename}`);
    }
    const stream = fs.createReadStream(filename);
    try {
      const workbook = await this.read(stream, options);
      stream.close();
      return workbook;
    } catch (error) {
      stream.close();
      throw error;
    }
  }

  parseRels(stream) {
    const xform = new RelationshipsXform();
    return xform.parseStream(stream);
  }

  parseWorkbook(stream) {
    const xform = new WorkbookXform();
    return xform.parseStream(stream);
  }

  parseSharedStrings(stream) {
    const xform = new SharedStringsXform();
    return xform.parseStream(stream);
  }

  reconcile(model, options) {
    const workbookXform = new WorkbookXform();
    const worksheetXform = new WorksheetXform(options);
    const drawingXform = new DrawingXform();
    const tableXform = new TableXform();

    workbookXform.reconcile(model);

    // reconcile drawings with their rels
    const drawingOptions = {
      media: model.media,
      mediaIndex: model.mediaIndex,
    };
    Object.keys(model.drawings).forEach(name => {
      const drawing = model.drawings[name];
      const drawingRel = model.drawingRels[name];
      if (drawingRel) {
        drawingOptions.rels = drawingRel.reduce((o, rel) => {
          o[rel.Id] = rel;
          return o;
        }, {});
        (drawing.anchors || []).forEach(anchor => {
          const hyperlinks = anchor.picture && anchor.picture.hyperlinks;
          if (hyperlinks && drawingOptions.rels[hyperlinks.rId]) {
            hyperlinks.hyperlink = drawingOptions.rels[hyperlinks.rId].Target;
            delete hyperlinks.rId;
          }
        });
        drawingXform.reconcile(drawing, drawingOptions);
      }
    });

    // reconcile tables with the default styles
    const tableOptions = {
      styles: model.styles,
    };
    Object.values(model.tables).forEach(table => {
      tableXform.reconcile(table, tableOptions);
    });

    const sheetOptions = {
      styles: model.styles,
      sharedStrings: model.sharedStrings,
      media: model.media,
      mediaIndex: model.mediaIndex,
      date1904: model.properties && model.properties.date1904,
      drawings: model.drawings,
      comments: model.comments,
      tables: model.tables,
      vmlDrawings: model.vmlDrawings,
    };
    model.worksheets.forEach(worksheet => {
      worksheet.relationships = model.worksheetRels[worksheet.sheetNo];
      worksheetXform.reconcile(worksheet, sheetOptions);
    });

    // delete unnecessary parts
    delete model.worksheetHash;
    delete model.worksheetRels;
    delete model.globalRels;
    delete model.sharedStrings;
    delete model.workbookRels;
    delete model.sheetDefs;
    delete model.styles;
    delete model.mediaIndex;
    delete model.drawings;
    delete model.drawingRels;
    delete model.vmlDrawings;
  }

  async _processWorksheetEntry(stream, model, sheetNo, options, path) {
    const xform = new WorksheetXform(options);
    const worksheet = await xform.parseStream(stream);
    worksheet.sheetNo = sheetNo;
    model.worksheetHash[path] = worksheet;
    model.worksheets.push(worksheet);
  }

  async _processCommentEntry(stream, model, name) {
    const xform = new CommentsXform();
    const comments = await xform.parseStream(stream);
    model.comments[`../${name}.xml`] = comments;
  }

  async _processTableEntry(stream, model, name) {
    const xform = new TableXform();
    const table = await xform.parseStream(stream);
    model.tables[`../tables/${name}.xml`] = table;
  }

  async _processWorksheetRelsEntry(stream, model, sheetNo) {
    const xform = new RelationshipsXform();
    const relationships = await xform.parseStream(stream);
    model.worksheetRels[sheetNo] = relationships;
  }

  async _processMediaEntry(entry, model, filename) {
    const lastDot = filename.lastIndexOf('.');
    // if we can't determine extension, ignore it
    if (lastDot >= 1) {
      const extension = filename.substr(lastDot + 1);
      const name = filename.substr(0, lastDot);
      await new Promise((resolve, reject) => {
        const streamBuf = new StreamBuf();
        streamBuf.on('finish', () => {
          model.mediaIndex[filename] = model.media.length;
          model.mediaIndex[name] = model.media.length;
          const medium = {
            type: 'image',
            name,
            extension,
            buffer: streamBuf.toBuffer(),
          };
          model.media.push(medium);
          resolve();
        });
        entry.on('error', error => {
          reject(error);
        });
        entry.pipe(streamBuf);
      });
    }
  }

  async _processDrawingEntry(entry, model, name) {
    const xform = new DrawingXform();
    const drawing = await xform.parseStream(entry);
    model.drawings[name] = drawing;
  }

  async _processDrawingRelsEntry(entry, model, name) {
    const xform = new RelationshipsXform();
    const relationships = await xform.parseStream(entry);
    model.drawingRels[name] = relationships;
  }

  async _processVmlDrawingEntry(entry, model, name) {
    const xform = new VmlNotesXform();
    const vmlDrawing = await xform.parseStream(entry);
    model.vmlDrawings[`../drawings/${name}.vml`] = vmlDrawing;
  }

  async _processThemeEntry(entry, model, name) {
    await new Promise((resolve, reject) => {
      // TODO: stream entry into buffer and store the xml in the model.themes[]
      const stream = new StreamBuf();
      entry.on('error', reject);
      stream.on('error', reject);
      stream.on('finish', () => {
        model.themes[name] = stream.read().toString();
        resolve();
      });
      entry.pipe(stream);
    });
  }

  /**
   * @deprecated since version 4.0. You should use `#read` instead. Please follow upgrade instruction: https://github.com/exceljs/exceljs/blob/master/UPGRADE-4.0.md
   */
  createInputStream() {
    throw new Error(
      '`XLSX#createInputStream` is deprecated. You should use `XLSX#read` instead. This method will be removed in version 5.0. Please follow upgrade instruction: https://github.com/exceljs/exceljs/blob/master/UPGRADE-4.0.md'
    );
  }

  async read(stream, options) {
    // TODO: Remove once node v8 is deprecated
    // Detect and upgrade old streams
    if (!stream[Symbol.asyncIterator] && stream.pipe) {
      stream = stream.pipe(new PassThrough());
    }
    const chunks = [];
    for await (const chunk of stream) {
      chunks.push(chunk);
    }
    return this.load(Buffer.concat(chunks), options);
  }

  async load(data, options) {
    let buffer;
    if (options && options.base64) {
      buffer = Buffer.from(data.toString(), 'base64');
    } else {
      buffer = data;
    }

    const model = {
      worksheets: [],
      worksheetHash: {},
      worksheetRels: [],
      themes: {},
      media: [],
      mediaIndex: {},
      drawings: {},
      drawingRels: {},
      comments: {},
      tables: {},
      vmlDrawings: {},
    };

    const zip = await JSZip.loadAsync(buffer);
    for (const entry of Object.values(zip.files)) {
      /* eslint-disable no-await-in-loop */
      if (!entry.dir) {
        let entryName = entry.name;
        if (entryName[0] === '/') {
          entryName = entryName.substr(1);
        }
        const stream = new PassThrough();
        if (entryName.match(/xl\/media\//)) {
          stream.write(await entry.async('nodebuffer'));
        } else {
          const content = await entry.async('string');
          const chunkSize = 16 * 1024;
          for (let i = 0; i < content.length; i += chunkSize) {
            stream.write(content.substring(i, i + chunkSize));
          }
        }
        stream.end();
        switch (entryName) {
          case '_rels/.rels':
            model.globalRels = await this.parseRels(stream);
            break;

          case 'xl/workbook.xml': {
            const workbook = await this.parseWorkbook(stream);
            model.sheets = workbook.sheets;
            model.definedNames = workbook.definedNames;
            model.views = workbook.views;
            model.properties = workbook.properties;
            model.calcProperties = workbook.calcProperties;
            break;
          }

          case 'xl/_rels/workbook.xml.rels':
            model.workbookRels = await this.parseRels(stream);
            break;

          case 'xl/sharedStrings.xml':
            model.sharedStrings = new SharedStringsXform();
            await model.sharedStrings.parseStream(stream);
            break;

          case 'xl/styles.xml':
            model.styles = new StylesXform();
            await model.styles.parseStream(stream);
            break;

          case 'docProps/app.xml': {
            const appXform = new AppXform();
            const appProperties = await appXform.parseStream(stream);
            model.company = appProperties.company;
            model.manager = appProperties.manager;
            break;
          }

          case 'docProps/core.xml': {
            const coreXform = new CoreXform();
            const coreProperties = await coreXform.parseStream(stream);
            Object.assign(model, coreProperties);
            break;
          }

          default: {
            let match = entryName.match(/xl\/worksheets\/sheet(\d+)[.]xml/);
            if (match) {
              await this._processWorksheetEntry(stream, model, match[1], options, entryName);
              break;
            }
            match = entryName.match(/xl\/worksheets\/_rels\/sheet(\d+)[.]xml.rels/);
            if (match) {
              await this._processWorksheetRelsEntry(stream, model, match[1]);
              break;
            }
            match = entryName.match(/xl\/theme\/([a-zA-Z0-9]+)[.]xml/);
            if (match) {
              await this._processThemeEntry(stream, model, match[1]);
              break;
            }
            match = entryName.match(/xl\/media\/([a-zA-Z0-9]+[.][a-zA-Z0-9]{3,4})$/);
            if (match) {
              await this._processMediaEntry(stream, model, match[1]);
              break;
            }
<<<<<<< HEAD
            match = entryName.match(/xl\/drawings\/([a-zA-Z0-9]+)[.]xml/);
            if (match) {
              await this._processDrawingEntry(stream, model, match[1]);
              break;
            }
            match = entryName.match(/xl\/(comments\d+)[.]xml/);
            if (match) {
              await this._processCommentEntry(stream, model, match[1]);
              break;
            }
            match = entryName.match(/xl\/tables\/(table\d+)[.]xml/);
            if (match) {
              await this._processTableEntry(stream, model, match[1]);
              break;
            }
            match = entryName.match(/xl\/drawings\/_rels\/([a-zA-Z0-9]+)[.]xml[.]rels/);
            if (match) {
              await this._processDrawingRelsEntry(stream, model, match[1]);
              break;
=======
            switch (entryPath) {
              case '_rels/.rels':
                model.globalRels = await this.parseRels(entry);
                break;

              case 'xl/workbook.xml': {
                const workbook = await this.parseWorkbook(entry);
                model.sheets = workbook.sheets;
                model.definedNames = workbook.definedNames;
                model.views = workbook.views;
                model.properties = workbook.properties;
                model.calcProperties = workbook.calcProperties;
                break;
              }

              case 'xl/_rels/workbook.xml.rels':
                model.workbookRels = await this.parseRels(entry);
                break;

              case 'xl/sharedStrings.xml':
                model.sharedStrings = new SharedStringsXform();
                await model.sharedStrings.parseStream(entry);
                break;

              case 'xl/styles.xml':
                model.styles = new StylesXform();
                await model.styles.parseStream(entry);
                break;

              case 'docProps/app.xml': {
                const appXform = new AppXform();
                const appProperties = await appXform.parseStream(entry);
                model.company = appProperties.company;
                model.manager = appProperties.manager;
                break;
              }

              case 'docProps/core.xml': {
                const coreXform = new CoreXform();
                const coreProperties = await coreXform.parseStream(entry);
                Object.assign(model, coreProperties);
                break;
              }

              default: {
                let match = entry.path.match(/xl\/worksheets\/sheet(\d+)[.]xml/);
                if (match) {
                  await this._processWorksheetEntry(entry, model, match[1], options);
                  break;
                }
                match = entry.path.match(/xl\/worksheets\/_rels\/sheet(\d+)[.]xml.rels/);
                if (match) {
                  await this._processWorksheetRelsEntry(entry, model, match[1]);
                  break;
                }
                match = entry.path.match(/xl\/theme\/([a-zA-Z0-9]+)[.]xml/);
                if (match) {
                  await this._processThemeEntry(entry, model, match[1]);
                  break;
                }
                match = entry.path.match(/xl\/media\/([a-zA-Z0-9]+[.][a-zA-Z0-9]{3,4})$/);
                if (match) {
                  await this._processMediaEntry(entry, model, match[1]);
                  break;
                }
                match = entry.path.match(/xl\/drawings\/([a-zA-Z0-9]+)[.]xml/);
                if (match) {
                  await this._processDrawingEntry(entry, model, match[1]);
                  break;
                }
                match = entry.path.match(/xl\/(comments\d+)[.]xml/);
                if (match) {
                  await this._processCommentEntry(entry, model, match[1]);
                  break;
                }
                match = entry.path.match(/xl\/tables\/(table\d+)[.]xml/);
                if (match) {
                  await this._processTableEntry(entry, model, match[1]);
                  break;
                }
                match = entry.path.match(/xl\/drawings\/_rels\/([a-zA-Z0-9]+)[.]xml[.]rels/);
                if (match) {
                  await this._processDrawingRelsEntry(entry, model, match[1]);
                  break;
                }
                match = entry.path.match(/xl\/drawings\/(vmlDrawing\d+)[.]vml/);
                if (match) {
                  await this._processVmlDrawingEntry(entry, model, match[1]);
                  break;
                }

                entry.autodrain();
              }
>>>>>>> 2f6a4309
            }
          }
        }
      }
    }

    this.reconcile(model, options);

    // apply model
    this.workbook.model = model;
    return this.workbook;
  }

  // =========================================================================
  // Write

  async addMedia(zip, model) {
    await Promise.all(
      model.media.map(async medium => {
        if (medium.type === 'image') {
          const filename = `xl/media/${medium.name}.${medium.extension}`;
          if (medium.filename) {
            const data = await fsReadFileAsync(medium.filename);
            return zip.append(data, {name: filename});
          }
          if (medium.buffer) {
            return zip.append(medium.buffer, {name: filename});
          }
          if (medium.base64) {
            const dataimg64 = medium.base64;
            const content = dataimg64.substring(dataimg64.indexOf(',') + 1);
            return zip.append(content, {name: filename, base64: true});
          }
        }
        throw new Error('Unsupported media');
      })
    );
  }

  addDrawings(zip, model) {
    const drawingXform = new DrawingXform();
    const relsXform = new RelationshipsXform();

    model.worksheets.forEach(worksheet => {
      const {drawing} = worksheet;
      if (drawing) {
        drawingXform.prepare(drawing, {});
        let xml = drawingXform.toXml(drawing);
        zip.append(xml, {name: `xl/drawings/${drawing.name}.xml`});

        xml = relsXform.toXml(drawing.rels);
        zip.append(xml, {name: `xl/drawings/_rels/${drawing.name}.xml.rels`});
      }
    });
  }

  addTables(zip, model) {
    const tableXform = new TableXform();

    model.worksheets.forEach(worksheet => {
      const {tables} = worksheet;
      tables.forEach(table => {
        tableXform.prepare(table, {});
        const tableXml = tableXform.toXml(table);
        zip.append(tableXml, {name: `xl/tables/${table.target}`});
      });
    });
  }

  async addContentTypes(zip, model) {
    const xform = new ContentTypesXform();
    const xml = xform.toXml(model);
    zip.append(xml, {name: '[Content_Types].xml'});
  }

  async addApp(zip, model) {
    const xform = new AppXform();
    const xml = xform.toXml(model);
    zip.append(xml, {name: 'docProps/app.xml'});
  }

  async addCore(zip, model) {
    const coreXform = new CoreXform();
    zip.append(coreXform.toXml(model), {name: 'docProps/core.xml'});
  }

  async addThemes(zip, model) {
    const themes = model.themes || {theme1: theme1Xml};
    Object.keys(themes).forEach(name => {
      const xml = themes[name];
      const path = `xl/theme/${name}.xml`;
      zip.append(xml, {name: path});
    });
  }

  async addOfficeRels(zip) {
    const xform = new RelationshipsXform();
    const xml = xform.toXml([
      {Id: 'rId1', Type: XLSX.RelType.OfficeDocument, Target: 'xl/workbook.xml'},
      {Id: 'rId2', Type: XLSX.RelType.CoreProperties, Target: 'docProps/core.xml'},
      {Id: 'rId3', Type: XLSX.RelType.ExtenderProperties, Target: 'docProps/app.xml'},
    ]);
    zip.append(xml, {name: '_rels/.rels'});
  }

  async addWorkbookRels(zip, model) {
    let count = 1;
    const relationships = [
      {Id: `rId${count++}`, Type: XLSX.RelType.Styles, Target: 'styles.xml'},
      {Id: `rId${count++}`, Type: XLSX.RelType.Theme, Target: 'theme/theme1.xml'},
    ];
    if (model.sharedStrings.count) {
      relationships.push({Id: `rId${count++}`, Type: XLSX.RelType.SharedStrings, Target: 'sharedStrings.xml'});
    }
    model.worksheets.forEach(worksheet => {
      worksheet.rId = `rId${count++}`;
      relationships.push({Id: worksheet.rId, Type: XLSX.RelType.Worksheet, Target: `worksheets/sheet${worksheet.id}.xml`});
    });
    const xform = new RelationshipsXform();
    const xml = xform.toXml(relationships);
    zip.append(xml, {name: 'xl/_rels/workbook.xml.rels'});
  }

  async addSharedStrings(zip, model) {
    if (model.sharedStrings && model.sharedStrings.count) {
      zip.append(model.sharedStrings.xml, {name: 'xl/sharedStrings.xml'});
    }
  }

  async addStyles(zip, model) {
    const {xml} = model.styles;
    if (xml) {
      zip.append(xml, {name: 'xl/styles.xml'});
    }
  }

  async addWorkbook(zip, model) {
    const xform = new WorkbookXform();
    zip.append(xform.toXml(model), {name: 'xl/workbook.xml'});
  }

  async addWorksheets(zip, model) {
    // preparation phase
    const worksheetXform = new WorksheetXform();
    const relationshipsXform = new RelationshipsXform();
    const commentsXform = new CommentsXform();
    const vmlNotesXform = new VmlNotesXform();

    // write sheets
    model.worksheets.forEach(worksheet => {
      let xmlStream = new XmlStream();
      worksheetXform.render(xmlStream, worksheet);
      zip.append(xmlStream.xml, {name: `xl/worksheets/sheet${worksheet.id}.xml`});

      if (worksheet.rels && worksheet.rels.length) {
        xmlStream = new XmlStream();
        relationshipsXform.render(xmlStream, worksheet.rels);
        zip.append(xmlStream.xml, {name: `xl/worksheets/_rels/sheet${worksheet.id}.xml.rels`});
      }

      if (worksheet.comments.length > 0) {
        xmlStream = new XmlStream();
        commentsXform.render(xmlStream, worksheet);
        zip.append(xmlStream.xml, {name: `xl/comments${worksheet.id}.xml`});

        xmlStream = new XmlStream();
        vmlNotesXform.render(xmlStream, worksheet);
        zip.append(xmlStream.xml, {name: `xl/drawings/vmlDrawing${worksheet.id}.vml`});
      }
    });
  }

  _finalize(zip) {
    return new Promise((resolve, reject) => {
      zip.on('finish', () => {
        resolve(this);
      });
      zip.on('error', reject);
      zip.finalize();
    });
  }

  prepareModel(model, options) {
    // ensure following properties have sane values
    model.creator = model.creator || 'ExcelJS';
    model.lastModifiedBy = model.lastModifiedBy || 'ExcelJS';
    model.created = model.created || new Date();
    model.modified = model.modified || new Date();

    model.useSharedStrings = options.useSharedStrings !== undefined ? options.useSharedStrings : true;
    model.useStyles = options.useStyles !== undefined ? options.useStyles : true;

    // Manage the shared strings
    model.sharedStrings = new SharedStringsXform();

    // add a style manager to handle cell formats, fonts, etc.
    model.styles = model.useStyles ? new StylesXform(true) : new StylesXform.Mock();

    // prepare all of the things before the render
    const workbookXform = new WorkbookXform();
    const worksheetXform = new WorksheetXform();

    workbookXform.prepare(model);

    const worksheetOptions = {
      sharedStrings: model.sharedStrings,
      styles: model.styles,
      date1904: model.properties.date1904,
      drawingsCount: 0,
      media: model.media,
    };
    worksheetOptions.drawings = model.drawings = [];
    worksheetOptions.commentRefs = model.commentRefs = [];
    let tableCount = 0;
    model.tables = [];
    model.worksheets.forEach(worksheet => {
      // assign unique filenames to tables
      worksheet.tables.forEach(table => {
        tableCount++;
        table.target = `table${tableCount}.xml`;
        table.id = tableCount;
        model.tables.push(table);
      });

      worksheetXform.prepare(worksheet, worksheetOptions);
    });

    // TODO: workbook drawing list
  }

  async write(stream, options) {
    options = options || {};
    const {model} = this.workbook;
    const zip = new ZipStream.ZipWriter(options.zip);
    zip.pipe(stream);

    this.prepareModel(model, options);

    // render
    await this.addContentTypes(zip, model);
    await this.addOfficeRels(zip, model);
    await this.addWorkbookRels(zip, model);
    await this.addWorksheets(zip, model);
    await this.addSharedStrings(zip, model); // always after worksheets
    await this.addDrawings(zip, model);
    await this.addTables(zip, model);
    await Promise.all([this.addThemes(zip, model), this.addStyles(zip, model)]);
    await this.addMedia(zip, model);
    await Promise.all([this.addApp(zip, model), this.addCore(zip, model)]);
    await this.addWorkbook(zip, model);
    return this._finalize(zip);
  }

  writeFile(filename, options) {
    const stream = fs.createWriteStream(filename);

    return new Promise((resolve, reject) => {
      stream.on('finish', () => {
        resolve();
      });
      stream.on('error', error => {
        reject(error);
      });

      this.write(stream, options).then(() => {
        stream.end();
      });
    });
  }

  async writeBuffer(options) {
    const stream = new StreamBuf();
    await this.write(stream, options);
    return stream.read();
  }
}

XLSX.RelType = require('./rel-type');

module.exports = XLSX;<|MERGE_RESOLUTION|>--- conflicted
+++ resolved
@@ -359,7 +359,6 @@
               await this._processMediaEntry(stream, model, match[1]);
               break;
             }
-<<<<<<< HEAD
             match = entryName.match(/xl\/drawings\/([a-zA-Z0-9]+)[.]xml/);
             if (match) {
               await this._processDrawingEntry(stream, model, match[1]);
@@ -379,101 +378,11 @@
             if (match) {
               await this._processDrawingRelsEntry(stream, model, match[1]);
               break;
-=======
-            switch (entryPath) {
-              case '_rels/.rels':
-                model.globalRels = await this.parseRels(entry);
-                break;
-
-              case 'xl/workbook.xml': {
-                const workbook = await this.parseWorkbook(entry);
-                model.sheets = workbook.sheets;
-                model.definedNames = workbook.definedNames;
-                model.views = workbook.views;
-                model.properties = workbook.properties;
-                model.calcProperties = workbook.calcProperties;
-                break;
-              }
-
-              case 'xl/_rels/workbook.xml.rels':
-                model.workbookRels = await this.parseRels(entry);
-                break;
-
-              case 'xl/sharedStrings.xml':
-                model.sharedStrings = new SharedStringsXform();
-                await model.sharedStrings.parseStream(entry);
-                break;
-
-              case 'xl/styles.xml':
-                model.styles = new StylesXform();
-                await model.styles.parseStream(entry);
-                break;
-
-              case 'docProps/app.xml': {
-                const appXform = new AppXform();
-                const appProperties = await appXform.parseStream(entry);
-                model.company = appProperties.company;
-                model.manager = appProperties.manager;
-                break;
-              }
-
-              case 'docProps/core.xml': {
-                const coreXform = new CoreXform();
-                const coreProperties = await coreXform.parseStream(entry);
-                Object.assign(model, coreProperties);
-                break;
-              }
-
-              default: {
-                let match = entry.path.match(/xl\/worksheets\/sheet(\d+)[.]xml/);
-                if (match) {
-                  await this._processWorksheetEntry(entry, model, match[1], options);
-                  break;
-                }
-                match = entry.path.match(/xl\/worksheets\/_rels\/sheet(\d+)[.]xml.rels/);
-                if (match) {
-                  await this._processWorksheetRelsEntry(entry, model, match[1]);
-                  break;
-                }
-                match = entry.path.match(/xl\/theme\/([a-zA-Z0-9]+)[.]xml/);
-                if (match) {
-                  await this._processThemeEntry(entry, model, match[1]);
-                  break;
-                }
-                match = entry.path.match(/xl\/media\/([a-zA-Z0-9]+[.][a-zA-Z0-9]{3,4})$/);
-                if (match) {
-                  await this._processMediaEntry(entry, model, match[1]);
-                  break;
-                }
-                match = entry.path.match(/xl\/drawings\/([a-zA-Z0-9]+)[.]xml/);
-                if (match) {
-                  await this._processDrawingEntry(entry, model, match[1]);
-                  break;
-                }
-                match = entry.path.match(/xl\/(comments\d+)[.]xml/);
-                if (match) {
-                  await this._processCommentEntry(entry, model, match[1]);
-                  break;
-                }
-                match = entry.path.match(/xl\/tables\/(table\d+)[.]xml/);
-                if (match) {
-                  await this._processTableEntry(entry, model, match[1]);
-                  break;
-                }
-                match = entry.path.match(/xl\/drawings\/_rels\/([a-zA-Z0-9]+)[.]xml[.]rels/);
-                if (match) {
-                  await this._processDrawingRelsEntry(entry, model, match[1]);
-                  break;
-                }
-                match = entry.path.match(/xl\/drawings\/(vmlDrawing\d+)[.]vml/);
-                if (match) {
-                  await this._processVmlDrawingEntry(entry, model, match[1]);
-                  break;
-                }
-
-                entry.autodrain();
-              }
->>>>>>> 2f6a4309
+            }
+            match = entryName.match(/xl\/drawings\/(vmlDrawing\d+)[.]vml/);
+            if (match) {
+              await this._processVmlDrawingEntry(stream, model, match[1]);
+              break;
             }
           }
         }
