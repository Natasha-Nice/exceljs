/**
 * Copyright (c) 2014-2017 Guyon Roche
 * LICENCE: MIT - please refer to LICENCE file included with this module
 * or https://github.com/guyonroche/exceljs/blob/master/LICENSE
 */

'use strict';

var _ = require('../utils/under-dash');

var utils = require('./../utils/utils');
var colCache = require('./../utils/col-cache');
var Range = require('./range');
var Row = require('./row');
var Column = require('./column');
var Enums = require('./enums');
var DataValidations = require('./data-validations');

// Worksheet requirements
//  Operate as sheet inside workbook or standalone
//  Load and Save from file and stream
//  Access/Add/Delete individual cells
//  Manage column widths and row heights

var Worksheet = module.exports = function(options) {
  options = options || {};

  // in a workbook, each sheet will have a number
  this.id = options.id;

  // and a name
  this.name = options.name || 'Sheet' + this.id;

  // rows allows access organised by row. Sparse array of arrays indexed by row-1, col
  // Note: _rows is zero based. Must subtract 1 to go from cell.row to index
  this._rows = [];

  // column definitions
  this._columns = null;

  // column keys (addRow convenience): key ==> this._collumns index
  this._keys = {};

  // keep record of all merges
  this._merges = {};

  this._workbook = options.workbook;

  // for tabColor, default row height, outline levels, etc
  this.properties = Object.assign({}, {
    defaultRowHeight: 15,
    dyDescent: 55,
    outlineLevelCol: 0,
    outlineLevelRow: 0
  }, options.properties);
  
  // for all things printing
  this.pageSetup = Object.assign({}, {
    margins: {left: 0.7, right: 0.7, top: 0.75, bottom: 0.75, header: 0.3, footer:  0.3 },
    orientation: 'portrait',
    horizontalDpi: 4294967295,
    verticalDpi: 4294967295,
    fitToPage: !!(options.pageSetup && ((options.pageSetup.fitToWidth || options.pageSetup.fitToHeight) && !options.pageSetup.scale)),
    pageOrder: 'downThenOver',
    blackAndWhite: false,
    draft: false,
    cellComments: 'None',
    errors: 'displayed',
    scale: 100,
    fitToWidth: 1,
    fitToHeight: 1,
    paperSize: undefined,
    showRowColHeaders: false,
    showGridLines: false,
    firstPageNumber: undefined,
    horizontalCentered: false,
    verticalCentered: false,
    rowBreaks: null,
    colBreaks: null
  }, options.pageSetup);

  this.dataValidations = new DataValidations();

  // for freezepanes, split, zoom, gridlines, etc
  this.views = options.views || [];

<<<<<<< HEAD
  // for images, etc
  this._media = [];
=======
  this.autoFilter = options.autoFilter || null;
>>>>>>> 1d427245
};

Worksheet.prototype = {

  get workbook() {
    return this._workbook;
  },

  // when you're done with this worksheet, call this to remove from workbook
  destroy: function() {
    this._workbook._removeWorksheet(this);
  },

  // Get the bounding range of the cells in this worksheet
  get dimensions() {
    var dimensions = new Range();
    this._rows.forEach(function(row) {
      if (row) {
        var rowDims = row.dimensions;
        if (rowDims) {
          dimensions.expand(row.number, rowDims.min, row.number, rowDims.max);
        }
      }
    });
    return dimensions;
  },

  // =========================================================================
  // Columns

  // get the current columns array.
  get columns() {
    return this._columns;
  },

  // set the columns from an array of column definitions.
  // Note: any headers defined will overwrite existing values.
  set columns(value) {
    var self = this;

    // calculate max header row count
    this._headerRowCount = value.reduce(function(pv,cv) {
      var headerCount =
        (cv.header && 1) ||
        (cv.headers && cv.headers.length) ||
        0;
<<<<<<< HEAD

=======
>>>>>>> 1d427245
      return Math.max(pv, headerCount)
    }, 0);

    // construct Column objects
    var count = 1;
    var _columns = this._columns = [];
    value.forEach(function(defn) {
      var column = new Column(self, count++, false);
      _columns.push(column);
      column.defn = defn;
    });
  },

  // get a single column by col number. If it doesn't exist, create it and any gaps before it
  getColumn: function(c) {
    if (typeof c === 'string') {
      // if it matches a key'd column, return that
      var col = this._keys[c];
      if (col) return col;

      // otherwise, assume letter
      c = colCache.l2n(c);
    }
    if (!this._columns) { this._columns = []; }
    if (c > this._columns.length) {
      var n = this._columns.length + 1;
      while (n <= c) {
        this._columns.push(new Column(this, n++));
      }
    }
    return this._columns[c - 1];
  },
  spliceColumns: function(start, count) {
    // each member of inserts is a column of data.
<<<<<<< HEAD
    var i;
=======

>>>>>>> 1d427245
    var inserts = Array.prototype.slice.call(arguments, 2);
    var _rows = this._rows;
    var nRows = _rows.length;
    var i;
    if (inserts.length > 0) {
      // must iterate over all rows whether they exist yet or not
      for (i = 0; i < nRows; i++) {
        var rowArguments = [start, count];
        inserts.forEach(function(insert) { // eslint-disable-line no-loop-func
          rowArguments.push(insert[i] || null);
        });
        var row = this.getRow(i + 1);
        row.splice.apply(row, rowArguments);
      }
    } else {
      // nothing to insert, so just splice all rows
<<<<<<< HEAD
      this._rows.forEach(function(_row) {
        if (_row) {
          _row.splice(start, count);
        }
=======
      this._rows.forEach(function(r) {
        if (r) { r.splice(start, count); }
>>>>>>> 1d427245
      });
    }
    
    // splice column definitions
    var nExpand = inserts.length - count;
    var nKeep = start + count;
    var nEnd = this._columns.length;
    if (nExpand < 0) {
      for (i = nKeep; i <= nEnd; i++) {
        this.getColumn(i + nExpand).defn = this.getColumn(i).defn
      }
      for (i = nEnd + nExpand + 1; i <= nEnd; i++) {
        this.getColumn(i).defn = null;
      }
    } else {
      for (i = nEnd; i >= nKeep; i--) {
        this.getColumn(i + nExpand).defn = this.getColumn(i).defn;
      }
    }
    for (i = start; i < nKeep + nExpand; i++) {
      this.getColumn(i).defn = null;
    }
  },

  get columnCount() {
    var maxCount = 0;
    this.eachRow(function(row) {
      maxCount = Math.max(maxCount, row.cellCount);
    });
    return maxCount;
  },
  get actualColumnCount() {
    // performance nightmare - for each row, counts all the columns used
    var counts = [];
    var count = 0;
    this.eachRow(function(row) {
      row.eachCell(function(cell) {
        var col = cell.col;
        if (!counts[col]) {
          counts[col] = true;
          count++;
        }
      });
    });
    return count;
  },


  // =========================================================================
  // Rows

  _commitRow: function() {
    // nop - allows streaming reader to fill a document
  },

  get _lastRowNumber() {
    // need to cope with results of splice
    var _rows = this._rows;
    var n = _rows.length;
    while ((n > 0) && (_rows[n - 1] === undefined)) {
      n--;
    }
    return n;
  },
  get _nextRow() {
    return this._lastRowNumber + 1;
  },

  get lastRow() {
    if (this._rows.length) {
      return this._rows[this._rows.length - 1];
    }
    return undefined;
  },

  // find a row (if exists) by row number
  findRow: function(r) {
    return this._rows[r - 1];
  },

  get rowCount() {
    return this._lastRowNumber;
  },
  get actualRowCount() {
    // counts actual rows that have actual data
    var count = 0;
    this.eachRow(function() {
      count++;
    });
    return count;
  },

  // get a row by row number.
  getRow: function(r) {
    var row = this._rows[r - 1];
    if (!row) {
      row = this._rows[r - 1] = new Row(this, r);
    }
    return row;
  },
  addRow: function(value) {
    var row = this.getRow(this._nextRow);
    row.values = value;
    return row;
  },
  addRows: function(value) {
    var self = this;
    value.forEach(function(row) {
      self.addRow(row);
    });
  },
  
  spliceRows: function(start, count) {
    // same problem as row.splice, except worse.
    var inserts = Array.prototype.slice.call(arguments, 2);
    var nKeep = start + count;
    var nExpand = inserts.length - count;
    var nEnd = this._rows.length;
    var i, rSrc;
    if (nExpand < 0) {
      // remove rows
      for (i = nKeep; i <= nEnd; i++) {
        rSrc = this._rows[i - 1];
        if (rSrc) {
          this.getRow(i + nExpand).values = rSrc.values;
          this._rows[i - 1] = undefined;
        } else {
<<<<<<< HEAD
          this._rows[i + nExpand - 1] = undefined;
=======
          this._rows[(i + nExpand) - 1] = undefined;
>>>>>>> 1d427245
        }
      }
    } else if (nExpand > 0) {
      // insert new cells
      for (i = nEnd; i >= nKeep; i--) {
        rSrc = this._rows[i - 1];
        if (rSrc) {
          this.getRow(i + nExpand).values = rSrc.values;
        } else {
<<<<<<< HEAD
          this._rows[i + nExpand - 1] = undefined;
=======
          this._rows[(i + nExpand) - 1] = undefined;
>>>>>>> 1d427245
        }
      }
    }

    // now copy over the new values
    for (i = 0; i < inserts.length; i++) {
      this.getRow(start + i).values = inserts[i];
    }
  },

  // iterate over every row in the worksheet, including maybe empty rows
  eachRow: function(options, iteratee) {
    if (!iteratee) {
      iteratee = options;
      options = undefined;
    }
    if (options && options.includeEmpty) {
      var n = this._rows.length;
      for (var i = 1; i <= n; i++) {
        iteratee(this.getRow(i), i);
      }
    } else {
      this._rows.forEach(function(row) {
        if (row && row.hasValues) {
          iteratee(row, row.number);
        }
      });
    }
  },

  // return all rows as sparse array
  getSheetValues: function() {
    var rows = [];
    this._rows.forEach(function(row) {
      if (row) { rows[row.number] = row.values; }
    });
    return rows;
  },

  // =========================================================================
  // Cells

  // returns the cell at [r,c] or address given by r. If not found, return undefined
  findCell: function(r, c) {
    var address = colCache.getAddress(r, c);
    var row = this._rows[address.row - 1];
    return row ? row.findCell(address.col) : undefined;
  },

  // return the cell at [r,c] or address given by r. If not found, create a new one.
  getCell: function(r, c) {
    var address = colCache.getAddress(r, c);
    var row = this.getRow(address.row);
    return row._getCell(address);
  },

  // =========================================================================
  // Merge

  // convert the range defined by ['tl:br'], [tl,br] or [t,l,b,r] into a single 'merged' cell
  mergeCells: function() {
    var dimensions = new Range(Array.prototype.slice.call(arguments, 0)); // convert arguments into Array

    // check cells aren't already merged
    _.each(this._merges, function(merge) {
      if (merge.intersects(dimensions)) {
        throw new Error('Cannot merge already merged cells');
      }
    });

    // apply merge
    var master = this.getCell(dimensions.top, dimensions.left);
    for (var i = dimensions.top; i <= dimensions.bottom; i++) {
      for (var j = dimensions.left; j <= dimensions.right; j++) {
        // merge all but the master cell
        if ((i > dimensions.top) || (j > dimensions.left)) {
          this.getCell(i,j).merge(master);
        }
      }
    }

    // index merge
    this._merges[master.address] = dimensions;
  },
  _unMergeMaster: function(master) {
    // master is always top left of a rectangle
    var merge = this._merges[master.address];
    if (merge) {
      for (var i = merge.top; i <= merge.bottom; i++) {
        for (var j = merge.left; j <= merge.right; j++) {
          this.getCell(i,j).unmerge();
        }
      }
      delete this._merges[master.address];
    }
  },
  
  get hasMerges() {
    return _.some(this._merges, function(merge, address) {
      // TODO: this doesn't look right
      return true;
    });
  },

  // scan the range defined by ['tl:br'], [tl,br] or [t,l,b,r] and if any cell is part of a merge,
  // un-merge the group. Note this function can affect multiple merges and merge-blocks are
  // atomic - either they're all merged or all un-merged.
  unMergeCells: function() {
    var dimensions = new Range(Array.prototype.slice.call(arguments, 0)); // convert arguments into Array

    // find any cells in that range and unmerge them
    for (var i = dimensions.top; i <= dimensions.bottom; i++) {
      for (var j = dimensions.left; j <= dimensions.right; j++) {
        var cell = this.findCell(i,j);
        if (cell) {
          if (cell.type === Enums.ValueType.Merge) {
            // this cell merges to another master
            this._unMergeMaster(cell.master);
          } else if (this._merges[cell.address]) {
            // this cell is a master
            this._unMergeMaster(cell);
          }
        }
      }
    }
  },

<<<<<<< HEAD
  // =========================================================================
  // Images
  addImage:  function addImageToCells(imageId, range) {
    this._media.push({
      type: 'image',
      imageId,
      range,
    });
  },

  addBackgroundImage: function(imageId, options) {
    this._media.push(
      Object.assign({}, options, {
        type: 'background',
        imageId,
      })
    );
=======
  // ===========================================================================
  // Shared Formula
  fillFormula: function(range, formula, results) {
    // Define formula for top-left cell and share to rest
    var decoded = colCache.decode(range);
    var { top, left, bottom, right } = decoded;
    var width = (right - left) + 1;
    var masterAddress = colCache.encodeAddress(top, left);

    // work out result accessor
    var getResult;
    if (typeof results === 'function') {
      getResult = results;
    } else if (Array.isArray(results)) {
      if (Array.isArray(results[0])) {
        getResult = (row, col) => results[row - top][col - left];
      } else {
        getResult = (row, col) => results[(row - top) * width + (col - left)];
      }
    } else {
      getResult = () => undefined;
    }
    var first = true;
    for (var r = top; r <= bottom; r++) {
      for (var c = left; c <= right; c++) {
        if (first) {
          this.getCell(r,c).value = {
            formula,
            result: getResult(r, c),
          };
          first = false;
        } else {
          this.getCell(r,c).value = {
            sharedFormula: masterAddress,
            result: getResult(r, c),
          };
        }
      }
    }
>>>>>>> 1d427245
  },

  // ===========================================================================
  // Deprecated
  get tabColor() {
    // eslint-disable-next-line no-console
    console.trace('worksheet.tabColor property is now deprecated. Please use worksheet.properties.tabColor');
    return this.properties.tabColor;
  },
  set tabColor(value) {
    // eslint-disable-next-line no-console
    console.trace('worksheet.tabColor property is now deprecated. Please use worksheet.properties.tabColor');
    this.properties.tabColor = value;
  },

  // ===========================================================================
  // Model

  get model() {
    var model = {
      id: this.id,
      name: this.name,
      dataValidations: this.dataValidations.model,
      properties: this.properties,
      pageSetup: this.pageSetup,
      views: this.views,
<<<<<<< HEAD
      media: this._media,
=======
      autoFilter: this.autoFilter
>>>>>>> 1d427245
    };

    // =================================================
    // columns
    model.cols = Column.toModel(this.columns);

    // ==========================================================
    // Rows
    var rows = model.rows = [];
    var dimensions = model.dimensions = new Range();
    this._rows.forEach(function(row) {
      var rowModel = row && row.model;
      if (rowModel) {
        dimensions.expand(rowModel.number, rowModel.min, rowModel.number, rowModel.max);
        rows.push(rowModel);
      }
    });

    // ==========================================================
    // Merges
    model.merges = [];
    _.each(this._merges, function(merge) {
      model.merges.push(merge.range);
    });

    return model;
  },
  _parseRows: function(model) {
    var self = this;
    this._rows = [];
    model.rows.forEach(function(rowModel) {
      var row = new Row(self, rowModel.number);
      self._rows[row.number - 1] = row;
      row.model = rowModel;
    });
  },
  _parseMergeCells: function(model) {
    var self = this;
    _.each(model.mergeCells, function(merge) {
      self.mergeCells(merge);
    });
  },
  set model(value) {
    this.name = value.name;
    this._columns = Column.fromModel(this, value.cols);
    this._parseRows(value);

    this._parseMergeCells(value);
    this.dataValidations = new DataValidations(value.dataValidations);
    this.properties = value.properties;
    this.pageSetup = value.pageSetup;
    this.views = value.views;
<<<<<<< HEAD
    this._media = value.media;
=======
    this.autoFilter = value.autoFilter;
>>>>>>> 1d427245
  }
};<|MERGE_RESOLUTION|>--- conflicted
+++ resolved
@@ -84,12 +84,10 @@
   // for freezepanes, split, zoom, gridlines, etc
   this.views = options.views || [];
 
-<<<<<<< HEAD
+  this.autoFilter = options.autoFilter || null;
+
   // for images, etc
   this._media = [];
-=======
-  this.autoFilter = options.autoFilter || null;
->>>>>>> 1d427245
 };
 
 Worksheet.prototype = {
@@ -136,10 +134,6 @@
         (cv.header && 1) ||
         (cv.headers && cv.headers.length) ||
         0;
-<<<<<<< HEAD
-
-=======
->>>>>>> 1d427245
       return Math.max(pv, headerCount)
     }, 0);
 
@@ -174,15 +168,10 @@
   },
   spliceColumns: function(start, count) {
     // each member of inserts is a column of data.
-<<<<<<< HEAD
     var i;
-=======
-
->>>>>>> 1d427245
     var inserts = Array.prototype.slice.call(arguments, 2);
     var _rows = this._rows;
     var nRows = _rows.length;
-    var i;
     if (inserts.length > 0) {
       // must iterate over all rows whether they exist yet or not
       for (i = 0; i < nRows; i++) {
@@ -195,15 +184,8 @@
       }
     } else {
       // nothing to insert, so just splice all rows
-<<<<<<< HEAD
-      this._rows.forEach(function(_row) {
-        if (_row) {
-          _row.splice(start, count);
-        }
-=======
       this._rows.forEach(function(r) {
         if (r) { r.splice(start, count); }
->>>>>>> 1d427245
       });
     }
     
@@ -331,11 +313,7 @@
           this.getRow(i + nExpand).values = rSrc.values;
           this._rows[i - 1] = undefined;
         } else {
-<<<<<<< HEAD
-          this._rows[i + nExpand - 1] = undefined;
-=======
           this._rows[(i + nExpand) - 1] = undefined;
->>>>>>> 1d427245
         }
       }
     } else if (nExpand > 0) {
@@ -345,11 +323,7 @@
         if (rSrc) {
           this.getRow(i + nExpand).values = rSrc.values;
         } else {
-<<<<<<< HEAD
-          this._rows[i + nExpand - 1] = undefined;
-=======
           this._rows[(i + nExpand) - 1] = undefined;
->>>>>>> 1d427245
         }
       }
     }
@@ -477,25 +451,6 @@
     }
   },
 
-<<<<<<< HEAD
-  // =========================================================================
-  // Images
-  addImage:  function addImageToCells(imageId, range) {
-    this._media.push({
-      type: 'image',
-      imageId,
-      range,
-    });
-  },
-
-  addBackgroundImage: function(imageId, options) {
-    this._media.push(
-      Object.assign({}, options, {
-        type: 'background',
-        imageId,
-      })
-    );
-=======
   // ===========================================================================
   // Shared Formula
   fillFormula: function(range, formula, results) {
@@ -535,7 +490,26 @@
         }
       }
     }
->>>>>>> 1d427245
+  },
+
+
+  // =========================================================================
+  // Images
+  addImage:  function addImageToCells(imageId, range) {
+    this._media.push({
+      type: 'image',
+      imageId,
+      range,
+    });
+  },
+
+  addBackgroundImage: function(imageId, options) {
+    this._media.push(
+      Object.assign({}, options, {
+        type: 'background',
+        imageId,
+      })
+    );
   },
 
   // ===========================================================================
@@ -562,11 +536,8 @@
       properties: this.properties,
       pageSetup: this.pageSetup,
       views: this.views,
-<<<<<<< HEAD
+      autoFilter: this.autoFilter,
       media: this._media,
-=======
-      autoFilter: this.autoFilter
->>>>>>> 1d427245
     };
 
     // =================================================
@@ -619,10 +590,7 @@
     this.properties = value.properties;
     this.pageSetup = value.pageSetup;
     this.views = value.views;
-<<<<<<< HEAD
+    this.autoFilter = value.autoFilter;
     this._media = value.media;
-=======
-    this.autoFilter = value.autoFilter;
->>>>>>> 1d427245
   }
 };