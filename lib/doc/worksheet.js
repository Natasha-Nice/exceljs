--- conflicted
+++ resolved
@@ -604,14 +604,13 @@
   }
 
   unprotect(){
-<<<<<<< HEAD
     this.sheetProtection.sheet = undefined;
-=======
     this.sheetProtection.algorithmName = undefined;
     this.sheetProtection.saltValue = undefined;
     this.sheetProtection.spinCount = undefined;
     this.sheetProtection.hashValue = undefined;
-
+  }
+  
   // =========================================================================
   // Tables
   addTable(model) {
@@ -630,7 +629,6 @@
 
   getTables() {
     return Object.values(this.tables);
->>>>>>> bbb32f18
   }
 
   // ===========================================================================
