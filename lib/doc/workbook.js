--- conflicted
+++ resolved
@@ -51,10 +51,6 @@
       console.warn(`Worksheet name ${name} exceeds 31 chars. This will be truncated`);
     }
 
-<<<<<<< HEAD
-    if (this.containIllegalSheetName(name)) {
-      throw new Error(`Worksheet name cannot contain the characters * ? : / \\ [ ] : ${name}`);
-=======
     // Illegal character in worksheet name: asterisk (*), question mark (?),
     // colon (:), forward slash (/ \), or bracket ([])
     if (/[*?:/\\[\]]/.test(name)) {
@@ -67,7 +63,6 @@
       throw new Error(
         `The first or last character of worksheet name cannot be a single quotation mark: ${name}`
       );
->>>>>>> 8d3a058f
     }
 
     name = (name || `sheet${id}`).substring(0, 31);
