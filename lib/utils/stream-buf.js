--- conflicted
+++ resolved
@@ -81,10 +81,7 @@
     if ((this.iRead === 0) && (this.iWrite === this.size)) {
       return this.buffer;
     }
-<<<<<<< HEAD
-
-=======
->>>>>>> 1d427245
+
     var buf = new Buffer(this.iWrite - this.iRead);
     this.buffer.copy(buf, 0, this.iRead, this.iWrite);
     return buf;
@@ -112,10 +109,7 @@
       this.iRead = this.iWrite;
       return buf;
     }
-<<<<<<< HEAD
-=======
-
->>>>>>> 1d427245
+
     // otherwise return a chunk
     buf = new Buffer(size);
     this.buffer.copy(buf, 0, this.iRead, size);
@@ -243,11 +237,7 @@
         while (!this.corked && (this.buffers.length > 1)) {
           this._pipe(this.buffers.shift());
         }
-<<<<<<< HEAD
-      } if (!this.corked) {
-=======
       } else if (!this.corked) {
->>>>>>> 1d427245
         this._pipe(chunk).then(callback);
       } else {
         this._writeToBuffers(chunk);
@@ -309,7 +299,6 @@
   read: function(size) {
     var buffers;
     // read min(buffer, size || infinity)
-    var buffers;
     if (size) {
       buffers = [];
       while (size && this.buffers.length && !this.buffers[0].eod) {
@@ -323,17 +312,9 @@
       }
       return Buffer.concat(buffers);
     }
-<<<<<<< HEAD
-    buffers = this.buffers.map(function(buf) {
-      return buf.toBuffer();
-=======
-
-    buffers = this.buffers.map(function(buffer) {
-      return buffer.toBuffer();
->>>>>>> 1d427245
-    }).filter(function(data) {
-      return data;
-    });
+
+    buffers = this.buffers.map(buf => buf.toBuffer())
+      .filter(Boolean);
     this.buffers = [];
     return Buffer.concat(buffers);
   },
