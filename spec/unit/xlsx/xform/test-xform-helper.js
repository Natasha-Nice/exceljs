--- conflicted
+++ resolved
@@ -6,13 +6,6 @@
 var chai = require('chai');
 var chaiXml = require('chai-xml');
 
-<<<<<<< HEAD
-=======
-var expect = chai.expect;
-
-chai.use(chaiXml);
-
->>>>>>> 1d427245
 var XmlStream = require('../../../../lib/utils/xml-stream');
 var CompositeXform = require('../../../../lib/xlsx/xform/composite-xform');
 var BooleanXform = require('../../../../lib/xlsx/xform/simple/boolean-xform');
@@ -25,10 +18,6 @@
     throw new Error('Expectation missing required field: ' + name);
   }
   return _.cloneDeep(expectation[name]);
-}
-
-function prune(model, target) {
-  // if target has any ignore
 }
 
 // ===============================================================================================================
@@ -171,12 +160,6 @@
 
         xform.parse(parser)
           .then(function (model) {
-<<<<<<< HEAD
-            // console.log('parsed model', JSON.stringify(model));
-=======
-            // console.log(JSON.stringify(model));
->>>>>>> 1d427245
-            
             // eliminate the undefined
             var clone = _.cloneDeep(model, false);
 
