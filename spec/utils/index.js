--- conflicted
+++ resolved
@@ -104,11 +104,7 @@
       },
       
       addColumn: function(colNumber, defn) {
-<<<<<<< HEAD
-        return this.columns[colNumber - 1] = new Column(this, colNumber, defn);
-=======
         return (this.columns[colNumber - 1] = new Column(this, colNumber, defn));
->>>>>>> 1d427245
       },
       getColumn: function(colNumber) {
         var column = this.columns[colNumber - 1] || this._keys[colNumber];
